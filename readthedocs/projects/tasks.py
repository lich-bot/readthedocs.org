"""
Tasks related to projects.

This includes fetching repository code, cleaning ``conf.py`` files, and
rebuilding documentation.
"""

import datetime
import fnmatch
import hashlib
import json
import logging
import os
import shutil
import socket
from collections import Counter, defaultdict

import requests
from celery.exceptions import SoftTimeLimitExceeded
from django.conf import settings
from django.core.files.storage import get_storage_class
from django.db.models import Q
from django.urls import reverse
from django.utils import timezone
from django.utils.translation import ugettext_lazy as _
from slumber.exceptions import HttpClientError
from sphinx.ext import intersphinx


from readthedocs.builds.constants import (
    BUILD_STATE_BUILDING,
    BUILD_STATE_CLONING,
    BUILD_STATE_FINISHED,
    BUILD_STATE_INSTALLING,
    LATEST,
    LATEST_VERBOSE_NAME,
    STABLE_VERBOSE_NAME,
)
from readthedocs.builds.models import APIVersion, Build, Version
from readthedocs.builds.signals import build_complete
from readthedocs.builds.syncers import Syncer
from readthedocs.config import ConfigError
from readthedocs.core.resolver import resolve_path
from readthedocs.core.symlink import PrivateSymlink, PublicSymlink
from readthedocs.core.utils import broadcast, safe_unlink, send_email
from readthedocs.doc_builder.config import load_yaml_config
from readthedocs.doc_builder.constants import DOCKER_LIMITS
from readthedocs.doc_builder.environments import (
    DockerBuildEnvironment,
    LocalBuildEnvironment,
)
from readthedocs.doc_builder.exceptions import (
    BuildEnvironmentError,
    BuildEnvironmentWarning,
    BuildTimeoutError,
    MkDocsYAMLParseError,
    ProjectBuildsSkippedError,
    VersionLockedError,
    YAMLParseError,
)
from readthedocs.doc_builder.loader import get_builder_class
from readthedocs.doc_builder.python_environments import Conda, Virtualenv
from readthedocs.sphinx_domains.models import SphinxDomain
from readthedocs.projects.models import APIProject
from readthedocs.restapi.client import api as api_v2
from readthedocs.vcs_support import utils as vcs_support_utils
from readthedocs.worker import app

from .constants import LOG_TEMPLATE
from .exceptions import ProjectConfigurationError, RepositoryError, InvalidParamsException
from .models import Domain, HTMLFile, ImportedFile, Project
from .signals import (
    after_build,
    after_vcs,
    before_build,
    before_vcs,
    bulk_post_create,
    bulk_post_delete,
    domain_verify,
    files_changed,
)


log = logging.getLogger(__name__)
storage = get_storage_class()()


class SyncRepositoryMixin:

    """Mixin that handles the VCS sync/update."""

    @staticmethod
    def get_version(project=None, version_pk=None):
        """
        Retrieve version data from the API.

        :param project: project object to sync
        :type project: projects.models.Project
        :param version_pk: version pk to sync
        :type version_pk: int
        :returns: a data-complete version object
        :rtype: builds.models.APIVersion
        """
        if not (project or version_pk):
            raise InvalidParamsException('project or version_pk is needed')
        if version_pk:
            version_data = api_v2.version(version_pk).get()
        else:
            version_data = (
                api_v2.version(project.slug).get(slug=LATEST)['objects'][0]
            )
        return APIVersion(**version_data)

    def get_vcs_repo(self):
        """Get the VCS object of the current project."""
        version_repo = self.project.vcs_repo(
            self.version.slug,
            # When called from ``SyncRepositoryTask.run`` we don't have
            # a ``setup_env`` so we use just ``None`` and commands won't
            # be recorded
            getattr(self, 'setup_env', None),
        )
        return version_repo

    def sync_repo(self):
        """Update the project's repository and hit ``sync_versions`` API."""
        # Make Dirs
        if not os.path.exists(self.project.doc_path):
            os.makedirs(self.project.doc_path)

        if not self.project.vcs_repo():
            raise RepositoryError(
                _('Repository type "{repo_type}" unknown').format(
                    repo_type=self.project.repo_type,
                ),
            )

        with self.project.repo_nonblockinglock(version=self.version):
            # Get the actual code on disk
            try:
                before_vcs.send(sender=self.version)
                msg = 'Checking out version {slug}: {identifier}'.format(
                    slug=self.version.slug,
                    identifier=self.version.identifier,
                )
                log.info(
                    LOG_TEMPLATE.format(
                        project=self.project.slug,
                        version=self.version.slug,
                        msg=msg,
                    ),
                )
                version_repo = self.get_vcs_repo()
                version_repo.update()
                self.sync_versions(version_repo)
                version_repo.checkout(self.version.identifier)
            finally:
                after_vcs.send(sender=self.version)

    def sync_versions(self, version_repo):
        """
        Update tags/branches hitting the API.

        It may trigger a new build to the stable version when hittig the
        ``sync_versions`` endpoint.
        """
        version_post_data = {'repo': version_repo.repo_url}

        if version_repo.supports_tags:
            version_post_data['tags'] = [{
                'identifier': v.identifier,
                'verbose_name': v.verbose_name,
            } for v in version_repo.tags]

        if version_repo.supports_branches:
            version_post_data['branches'] = [{
                'identifier': v.identifier,
                'verbose_name': v.verbose_name,
            } for v in version_repo.branches]

        self.validate_duplicate_reserved_versions(version_post_data)

        try:
            api_v2.project(self.project.pk).sync_versions.post(
                version_post_data,
            )
        except HttpClientError:
            log.exception('Sync Versions Exception')
        except Exception:
            log.exception('Unknown Sync Versions Exception')

    def validate_duplicate_reserved_versions(self, data):
        """
        Check if there are duplicated names of reserved versions.

        The user can't have a branch and a tag with the same name of
        ``latest`` or ``stable``. Raise a RepositoryError exception
        if there is a duplicated name.

        :param data: Dict containing the versions from tags and branches
        """
        version_names = [
            version['verbose_name']
            for version in data.get('tags', []) + data.get('branches', [])
        ]
        counter = Counter(version_names)
        for reserved_name in [STABLE_VERBOSE_NAME, LATEST_VERBOSE_NAME]:
            if counter[reserved_name] > 1:
                raise RepositoryError(
                    RepositoryError.DUPLICATED_RESERVED_VERSIONS,
                )


@app.task(max_retries=5, default_retry_delay=7 * 60)
def sync_repository_task(version_pk):
    """Celery task to trigger VCS version sync."""
    step = SyncRepositoryTaskStep()
    return step.run(version_pk)


class SyncRepositoryTaskStep(SyncRepositoryMixin):

    """
    Entry point to synchronize the VCS documentation.

    .. note::

        This is implemented as a separate class to isolate each run of the
        underlying task. Previously, we were using a custom ``celery.Task`` for
        this, but this class is only instantiated once -- on startup. The effect
        was that this instance shared state between workers.
    """

    def run(self, version_pk):  # pylint: disable=arguments-differ
        """
        Run the VCS synchronization.

        :param version_pk: version pk to sync
        :type version_pk: int
        :returns: whether or not the task ended successfully
        :rtype: bool
        """
        try:
            self.version = self.get_version(version_pk=version_pk)
            self.project = self.version.project
            self.sync_repo()
            return True
        except RepositoryError:
            # Do not log as ERROR handled exceptions
            log.warning('There was an error with the repository', exc_info=True)
        except vcs_support_utils.LockTimeout:
            log.info(
                'Lock still active: project=%s version=%s',
                self.project.slug,
                self.version.slug,
            )
        except Exception:
            # Catch unhandled errors when syncing
            log.exception(
                'An unhandled exception was raised during VCS syncing',
                extra={
                    'stack': True,
                    'tags': {
                        'project': self.project.slug,
                        'version': self.version.slug,
                    },
                },
            )
        return False


# Exceptions under ``throws`` argument are considered ERROR from a Build
# perspective (the build failed and can continue) but as a WARNING for the
# application itself (RTD code didn't failed). These exception are logged as
# ``INFO`` and they are not sent to Sentry.
@app.task(
    bind=True,
    max_retries=5,
    default_retry_delay=7 * 60,
    throws=(
        VersionLockedError,
        ProjectBuildsSkippedError,
        YAMLParseError,
        BuildTimeoutError,
        BuildEnvironmentWarning,
        RepositoryError,
        ProjectConfigurationError,
        ProjectBuildsSkippedError,
        MkDocsYAMLParseError,
    ),
)
def update_docs_task(self, project_id, *args, **kwargs):
    step = UpdateDocsTaskStep(task=self)
    return step.run(project_id, *args, **kwargs)


class UpdateDocsTaskStep(SyncRepositoryMixin):

    """
    The main entry point for updating documentation.

    It handles all of the logic around whether a project is imported, we created
    it or a webhook is received. Then it will sync the repository and build the
    html docs if needed.

    .. note::

        This is implemented as a separate class to isolate each run of the
        underlying task. Previously, we were using a custom ``celery.Task`` for
        this, but this class is only instantiated once -- on startup. The effect
        was that this instance shared state between workers.
    """

    def __init__(
            self,
            build_env=None,
            python_env=None,
            config=None,
            force=False,
            build=None,
            project=None,
            version=None,
            task=None,
    ):
        self.build_env = build_env
        self.python_env = python_env
        self.build_force = force
        self.build = {}
        if build is not None:
            self.build = build
        self.version = {}
        if version is not None:
            self.version = version
        self.project = {}
        if project is not None:
            self.project = project
        if config is not None:
            self.config = config
        self.task = task
        self.setup_env = None

    # pylint: disable=arguments-differ
    def run(
            self, pk, version_pk=None, build_pk=None, record=True, docker=None,
            force=False, **__
    ):
        """
        Run a documentation sync n' build.

        This is fully wrapped in exception handling to account for a number of
        failure cases. We first run a few commands in a local build environment,
        but do not report on environment success. This avoids a flicker on the
        build output page where the build is marked as finished in between the
        local environment steps and the docker build steps.

        If a failure is raised, or the build is not successful, return
        ``False``, otherwise, ``True``.

        Unhandled exceptions raise a generic user facing error, which directs
        the user to bug us. It is therefore a benefit to have as few unhandled
        errors as possible.

        :param pk int: Project id
        :param version_pk int: Project Version id (latest if None)
        :param build_pk int: Build id (if None, commands are not recorded)
        :param record bool: record a build object in the database
        :param docker bool: use docker to build the project (if ``None``,
            ``settings.DOCKER_ENABLE`` is used)
        :param force bool: force Sphinx build

        :returns: whether build was successful or not

        :rtype: bool
        """
        try:
            if docker is None:
                docker = settings.DOCKER_ENABLE

            self.project = self.get_project(pk)
            self.version = self.get_version(self.project, version_pk)
            self.build = self.get_build(build_pk)
            self.build_force = force
            self.config = None

            setup_successful = self.run_setup(record=record)
            if not setup_successful:
                return False

        # Catch unhandled errors in the setup step
        except Exception as e:  # noqa
            log.exception(
                'An unhandled exception was raised during build setup',
                extra={
                    'stack': True,
                    'tags': {
                        'build': build_pk,
                        # We can't depend on these objects because the api
                        # could fail. But self.project and self.version are
                        # initialized as empty dicts in the init method.
                        'project': self.project.slug if self.project else None,
                        'version': self.version.slug if self.version else None,
                    },
                },
            )
            if self.setup_env is not None:
                self.setup_env.failure = BuildEnvironmentError(
                    BuildEnvironmentError.GENERIC_WITH_BUILD_ID.format(
                        build_id=build_pk,
                    ),
                )
                self.setup_env.update_build(BUILD_STATE_FINISHED)

            # Send notifications for unhandled errors
            self.send_notifications()
            return False
        else:
            # No exceptions in the setup step, catch unhandled errors in the
            # build steps
            try:
                self.run_build(docker=docker, record=record)
            except Exception as e:  # noqa
                log.exception(
                    'An unhandled exception was raised during project build',
                    extra={
                        'stack': True,
                        'tags': {
                            'build': build_pk,
                            'project': self.project.slug,
                            'version': self.version.slug,
                        },
                    },
                )
                if self.build_env is not None:
                    self.build_env.failure = BuildEnvironmentError(
                        BuildEnvironmentError.GENERIC_WITH_BUILD_ID.format(
                            build_id=build_pk,
                        ),
                    )
                    self.build_env.update_build(BUILD_STATE_FINISHED)

                # Send notifications for unhandled errors
                self.send_notifications()
                return False

        return True

    def run_setup(self, record=True):
        """
        Run setup in the local environment.

        Return True if successful.
        """
        self.setup_env = LocalBuildEnvironment(
            project=self.project,
            version=self.version,
            build=self.build,
            record=record,
            update_on_success=False,
        )

        # Environment used for code checkout & initial configuration reading
        with self.setup_env:
            if self.project.skip:
                raise ProjectBuildsSkippedError
            try:
                self.setup_vcs()
            except vcs_support_utils.LockTimeout as e:
                self.task.retry(exc=e, throw=False)
                raise VersionLockedError
            try:
                self.config = load_yaml_config(version=self.version)
            except ConfigError as e:
                raise YAMLParseError(
                    YAMLParseError.GENERIC_WITH_PARSE_EXCEPTION.format(
                        exception=str(e),
                    ),
                )

            self.save_build_config()
            self.additional_vcs_operations()

        if self.setup_env.failure or self.config is None:
            msg = 'Failing build because of setup failure: {}'.format(
                self.setup_env.failure,
            )
            log.info(
                LOG_TEMPLATE.format(
                    project=self.project.slug,
                    version=self.version.slug,
                    msg=msg,
                ),
            )

            # Send notification to users only if the build didn't fail because
            # of VersionLockedError: this exception occurs when a build is
            # triggered before the previous one has finished (e.g. two webhooks,
            # one after the other)
            if not isinstance(self.setup_env.failure, VersionLockedError):
                self.send_notifications()

            return False

        if self.setup_env.successful and not self.project.has_valid_clone:
            self.set_valid_clone()

        return True

    def additional_vcs_operations(self):
        """
        Execution of tasks that involve the project's VCS.

        All this tasks have access to the configuration object.
        """
        version_repo = self.get_vcs_repo()
        if version_repo.supports_submodules:
            version_repo.update_submodules(self.config)

    def run_build(self, docker, record):
        """
        Build the docs in an environment.

        :param docker: if ``True``, the build uses a ``DockerBuildEnvironment``,
            otherwise it uses a ``LocalBuildEnvironment`` to run all the
            commands to build the docs
        :param record: whether or not record all the commands in the ``Build``
            instance
        """
        env_vars = self.get_env_vars()

        if docker:
            env_cls = DockerBuildEnvironment
        else:
            env_cls = LocalBuildEnvironment
        self.build_env = env_cls(
            project=self.project,
            version=self.version,
            config=self.config,
            build=self.build,
            record=record,
            environment=env_vars,
        )

        # Environment used for building code, usually with Docker
        with self.build_env:
            python_env_cls = Virtualenv
            if self.config.conda is not None:
                log.info(
                    LOG_TEMPLATE.format(
                        project=self.project.slug,
                        version=self.version.slug,
                        msg='Using conda',
                    ),
                )
                python_env_cls = Conda
            self.python_env = python_env_cls(
                version=self.version,
                build_env=self.build_env,
                config=self.config,
            )

            try:
                self.setup_python_environment()

                # TODO the build object should have an idea of these states,
                # extend the model to include an idea of these outcomes
                outcomes = self.build_docs()
                build_id = self.build.get('id')
            except vcs_support_utils.LockTimeout as e:
                self.task.retry(exc=e, throw=False)
                raise VersionLockedError
            except SoftTimeLimitExceeded:
                raise BuildTimeoutError

            # Finalize build and update web servers
            if build_id:
                self.update_app_instances(
                    html=bool(outcomes['html']),
                    search=bool(outcomes['search']),
                    localmedia=bool(outcomes['localmedia']),
                    pdf=bool(outcomes['pdf']),
                    epub=bool(outcomes['epub']),
                )
            else:
                log.warning('No build ID, not syncing files')

        if self.build_env.failed:
            self.send_notifications()

        build_complete.send(sender=Build, build=self.build_env.build)

    @staticmethod
    def get_project(project_pk):
        """Get project from API."""
        project_data = api_v2.project(project_pk).get()
        return APIProject(**project_data)

    @staticmethod
    def get_build(build_pk):
        """
        Retrieve build object from API.

        :param build_pk: Build primary key
        """
        build = {}
        if build_pk:
            build = api_v2.build(build_pk).get()
        private_keys = [
            'project',
            'version',
            'resource_uri',
            'absolute_uri',
        ]
        return {
            key: val
            for key, val in build.items() if key not in private_keys
        }

    def setup_vcs(self):
        """
        Update the checkout of the repo to make sure it's the latest.

        This also syncs versions in the DB.
        """
        self.setup_env.update_build(state=BUILD_STATE_CLONING)

        log.info(
            LOG_TEMPLATE.format(
                project=self.project.slug,
                version=self.version.slug,
                msg='Updating docs from VCS',
            ),
        )
        try:
            self.sync_repo()
        except RepositoryError:
            log.warning('There was an error with the repository', exc_info=True)
            # Re raise the exception to stop the build at this point
            raise
        except vcs_support_utils.LockTimeout:
            log.info(
                'Lock still active: project=%s version=%s',
                self.project.slug,
                self.version.slug,
            )
            # Raise the proper exception (won't be sent to Sentry)
            raise VersionLockedError
        except Exception:
            # Catch unhandled errors when syncing
            log.exception(
                'An unhandled exception was raised during VCS syncing',
                extra={
                    'stack': True,
                    'tags': {
                        'build': self.build['id'],
                        'project': self.project.slug,
                        'version': self.version.slug,
                    },
                },
            )
            # Re raise the exception to stop the build at this point
            raise

        commit = self.project.vcs_repo(self.version.slug).commit
        if commit:
            self.build['commit'] = commit

    def get_env_vars(self):
        """Get bash environment variables used for all builder commands."""
        env = {
            'READTHEDOCS': True,
            'READTHEDOCS_VERSION': self.version.slug,
            'READTHEDOCS_PROJECT': self.project.slug,
        }

        if self.config.conda is not None:
            env.update({
                'CONDA_ENVS_PATH': os.path.join(self.project.doc_path, 'conda'),
                'CONDA_DEFAULT_ENV': self.version.slug,
                'BIN_PATH': os.path.join(
                    self.project.doc_path,
                    'conda',
                    self.version.slug,
                    'bin',
                ),
            })
        else:
            env.update({
                'BIN_PATH': os.path.join(
                    self.project.doc_path,
                    'envs',
                    self.version.slug,
                    'bin',
                ),
            })

        # Update environment from Project's specific environment variables
        env.update(self.project.environment_variables)

        return env

    def set_valid_clone(self):
        """Mark on the project that it has been cloned properly."""
        project_data = api_v2.project(self.project.pk).get()
        project_data['has_valid_clone'] = True
        api_v2.project(self.project.pk).put(project_data)
        self.project.has_valid_clone = True
        self.version.project.has_valid_clone = True

    def save_build_config(self):
        """Save config in the build object."""
        pk = self.build['id']
        config = self.config.as_dict()
        api_v2.build(pk).patch({
            'config': config,
        })
        self.build['config'] = config

    def update_app_instances(
            self,
            html=False,
            localmedia=False,
            search=False,
            pdf=False,
            epub=False,
    ):
        """
        Update application instances with build artifacts.

        This triggers updates across application instances for html, pdf, epub,
        downloads, and search. Tasks are broadcast to all web servers from here.
        """
        # Update version if we have successfully built HTML output
        try:
            if html:
                version = api_v2.version(self.version.pk)
                version.patch({
                    'built': True,
                })
        except HttpClientError:
            log.exception(
                'Updating version failed, skipping file sync: version=%s',
                self.version,
            )
        hostname = socket.gethostname()

        delete_unsynced_media = True

        if getattr(storage, 'write_build_media', False):
            # Handle the case where we want to upload some built assets to our storage
            move_files.delay(
                self.version.pk,
                hostname,
                self.config.doctype,
                html=False,
                search=False,
                localmedia=localmedia,
                pdf=pdf,
                epub=epub,
                delete_unsynced_media=delete_unsynced_media,
            )
            # Set variables so they don't get synced in the next broadcast step
            localmedia = False
            pdf = False
            epub = False
            delete_unsynced_media = False

        # Broadcast finalization steps to web application instances
        broadcast(
            type='app',
            task=sync_files,
            args=[
                self.project.pk,
                self.version.pk,
                self.config.doctype,
            ],
            kwargs=dict(
                hostname=hostname,
                html=html,
                localmedia=localmedia,
                search=search,
                pdf=pdf,
                epub=epub,
                delete_unsynced_media=delete_unsynced_media,
            ),
            callback=sync_callback.s(
                version_pk=self.version.pk,
                commit=self.build['commit'],
            ),
        )

    def setup_python_environment(self):
        """
        Build the virtualenv and install the project into it.

        Always build projects with a virtualenv.

        :param build_env: Build environment to pass commands and execution through.
        """
        self.build_env.update_build(state=BUILD_STATE_INSTALLING)

        with self.project.repo_nonblockinglock(version=self.version):
            # Check if the python version/build image in the current venv is the
            # same to be used in this build and if it differs, wipe the venv to
            # avoid conflicts.
            if self.python_env.is_obsolete:
                self.python_env.delete_existing_venv_dir()
            else:
                self.python_env.delete_existing_build_dir()

            self.python_env.setup_base()
            self.python_env.save_environment_json()
            self.python_env.install_core_requirements()
            self.python_env.install_requirements()

    def build_docs(self):
        """
        Wrapper to all build functions.

        Executes the necessary builds for this task and returns whether the
        build was successful or not.

        :returns: Build outcomes with keys for html, search, localmedia, pdf,
                  and epub
        :rtype: dict
        """
        self.build_env.update_build(state=BUILD_STATE_BUILDING)
        before_build.send(sender=self.version)

        outcomes = defaultdict(lambda: False)
        with self.project.repo_nonblockinglock(version=self.version):
            outcomes['html'] = self.build_docs_html()
            outcomes['search'] = self.build_docs_search()
            outcomes['localmedia'] = self.build_docs_localmedia()
            outcomes['pdf'] = self.build_docs_pdf()
            outcomes['epub'] = self.build_docs_epub()

        after_build.send(sender=self.version)
        return outcomes

    def build_docs_html(self):
        """Build HTML docs."""
        html_builder = get_builder_class(self.config.doctype)(
            build_env=self.build_env,
            python_env=self.python_env,
        )
        if self.build_force:
            html_builder.force()
        html_builder.append_conf()
        success = html_builder.build()
        if success:
            html_builder.move()

        # Gracefully attempt to move files via task on web workers.
        try:
            broadcast(
                type='app',
                task=move_files,
                args=[
                    self.version.pk,
                    socket.gethostname(), self.config.doctype
                ],
                kwargs=dict(html=True),
            )
        except socket.error:
            log.exception('move_files task has failed on socket error.')

        return success

    def build_docs_search(self):
        """Build search data."""
        # Search is always run in sphinx using the rtd-sphinx-extension.
        # Mkdocs has no search currently.
        if self.is_type_sphinx():
            return True
        return False

    def build_docs_localmedia(self):
        """Get local media files with separate build."""
        if 'htmlzip' not in self.config.formats:
            return False
        # We don't generate a zip for mkdocs currently.
        if self.is_type_sphinx():
            return self.build_docs_class('sphinx_singlehtmllocalmedia')
        return False

    def build_docs_pdf(self):
        """Build PDF docs."""
        if 'pdf' not in self.config.formats:
            return False
        # Mkdocs has no pdf generation currently.
        if self.is_type_sphinx():
            return self.build_docs_class('sphinx_pdf')
        return False

    def build_docs_epub(self):
        """Build ePub docs."""
        if 'epub' not in self.config.formats:
            return False
        # Mkdocs has no epub generation currently.
        if self.is_type_sphinx():
            return self.build_docs_class('sphinx_epub')
        return False

    def build_docs_class(self, builder_class):
        """
        Build docs with additional doc backends.

        These steps are not necessarily required for the build to halt, so we
        only raise a warning exception here. A hard error will halt the build
        process.
        """
        builder = get_builder_class(builder_class)(
            self.build_env,
            python_env=self.python_env,
        )
        success = builder.build()
        builder.move()
        return success

    def send_notifications(self):
        """Send notifications on build failure."""
        send_notifications.delay(self.version.pk, build_pk=self.build['id'])

    def is_type_sphinx(self):
        """Is documentation type Sphinx."""
        return 'sphinx' in self.config.doctype


# Web tasks
@app.task(queue='web')
def sync_files(
        project_pk, version_pk, doctype, hostname=None, html=False,
        localmedia=False, search=False, pdf=False, epub=False,
        delete_unsynced_media=False,
):
    """
    Sync build artifacts to application instances.

    This task broadcasts from a build instance on build completion and performs
    synchronization of build artifacts on each application instance.
    """
    # Clean up unused artifacts
    version = Version.objects.get_object_or_log(pk=version_pk)
    if not version:
        return

    # Sync files to the web servers
    move_files(
        version_pk,
        hostname,
        doctype,
        html=html,
        localmedia=localmedia,
        search=search,
        pdf=pdf,
        epub=epub,
        delete_unsynced_media=delete_unsynced_media,
    )

    # Symlink project
    symlink_project(project_pk)

    # Update metadata
    update_static_metadata(project_pk)


@app.task(queue='web')
def move_files(
        version_pk,
        hostname,
        doctype,
        html=False,
        localmedia=False,
        search=False,
        pdf=False,
        epub=False,
        delete_unsynced_media=False,
):
    """
    Task to move built documentation to web servers.

    :param version_pk: Version id to sync files for
    :param hostname: Hostname to sync to
    :param html: Sync HTML
    :type html: bool
    :param localmedia: Sync local media files
    :type localmedia: bool
    :param search: Sync search files
    :type search: bool
    :param pdf: Sync PDF files
    :type pdf: bool
    :param epub: Sync ePub files
    :type epub: bool
    :param delete_unsynced_media: Whether to try and delete files.
    :type delete_unsynced_media: bool
    """
    version = Version.objects.get_object_or_log(pk=version_pk)
    if not version:
        return

    # This is False if we have already synced media files to blob storage
    # We set `epub=False` for example so data doesn't get re-uploaded on each
    # web, so we need this to protect against deleting in those cases
    if delete_unsynced_media:
        downloads = {
            'pdf': pdf,
            'epub': epub,
            'htmlzip': localmedia,
        }
        unsync_downloads = (k for k, v in downloads.items() if not v)
        for media_type in unsync_downloads:
            remove_dirs([
                version.project.get_production_media_path(
                    type_=media_type,
                    version_slug=version.slug,
                    include_file=False,
                ),
            ])

            if getattr(storage, 'write_build_media', False):
                # Remove the media from remote storage if it exists
                storage_path = version.project.get_storage_path(
                    type_=media_type,
                    version_slug=version.slug,
                )
                if storage.exists(storage_path):
                    log.info('Removing %s from media storage', storage_path)
                    storage.delete(storage_path)

    log.debug(
        LOG_TEMPLATE.format(
            project=version.project.slug,
            version=version.slug,
            msg='Moving files',
        ),
    )

    if html:
        from_path = version.project.artifact_path(
            version=version.slug,
            type_=doctype,
        )
        target = version.project.rtd_build_path(version.slug)
        Syncer.copy(from_path, target, host=hostname)

    if search:
        from_path = version.project.artifact_path(
            version=version.slug,
            type_='sphinx_search',
        )
        to_path = version.project.get_production_media_path(
            type_='json',
            version_slug=version.slug,
            include_file=False,
        )
        Syncer.copy(from_path, to_path, host=hostname)

    if localmedia:
        from_path = os.path.join(
            version.project.artifact_path(
                version=version.slug,
                type_='sphinx_localmedia',
            ),
            '{}.zip'.format(version.project.slug),
        )
        to_path = version.project.get_production_media_path(
            type_='htmlzip',
            version_slug=version.slug,
            include_file=True,
        )
        Syncer.copy(from_path, to_path, host=hostname, is_file=True)
    if pdf:
        from_path = os.path.join(
            version.project.artifact_path(
                version=version.slug,
                type_='sphinx_pdf',
            ),
            '{}.pdf'.format(version.project.slug),
        )
        to_path = version.project.get_production_media_path(
            type_='pdf',
            version_slug=version.slug,
            include_file=True,
        )
        Syncer.copy(from_path, to_path, host=hostname, is_file=True)
    if epub:
        from_path = os.path.join(
            version.project.artifact_path(
                version=version.slug,
                type_='sphinx_epub',
            ),
            '{}.epub'.format(version.project.slug),
        )
        to_path = version.project.get_production_media_path(
            type_='epub',
            version_slug=version.slug,
            include_file=True,
        )
        Syncer.copy(from_path, to_path, host=hostname, is_file=True)


@app.task(queue='web')
def symlink_project(project_pk):
    project = Project.objects.get(pk=project_pk)
    for symlink in [PublicSymlink, PrivateSymlink]:
        sym = symlink(project=project)
        sym.run()


@app.task(queue='web')
def symlink_domain(project_pk, domain, delete=False):
    """
    Symlink domain.

    :param project_pk: project's pk
    :type project_pk: int
    :param domain: domain for the symlink
    :type domain: str
    """
    project = Project.objects.get(pk=project_pk)
    for symlink in [PublicSymlink, PrivateSymlink]:
        sym = symlink(project=project)
        if delete:
            sym.remove_symlink_cname(domain)
        else:
            sym.symlink_cnames(domain)


@app.task(queue='web')
def remove_orphan_symlinks():
    """
    Remove orphan symlinks.

    List CNAME_ROOT for Public and Private symlinks, check that all the listed
    cname exist in the database and if doesn't exist, they are un-linked.
    """
    for symlink in [PublicSymlink, PrivateSymlink]:
        for domain_path in [symlink.PROJECT_CNAME_ROOT, symlink.CNAME_ROOT]:
            valid_cnames = set(
                Domain.objects.all().values_list('domain', flat=True),
            )
            orphan_cnames = set(os.listdir(domain_path)) - valid_cnames
            for cname in orphan_cnames:
                orphan_domain_path = os.path.join(domain_path, cname)
                log.info('Unlinking orphan CNAME: %s', orphan_domain_path)
                safe_unlink(orphan_domain_path)


@app.task(queue='web')
def broadcast_remove_orphan_symlinks():
    """
    Broadcast the task ``remove_orphan_symlinks`` to all our web servers.

    This task is executed by CELERY BEAT.
    """
    broadcast(type='web', task=remove_orphan_symlinks, args=[])


@app.task(queue='web')
def symlink_subproject(project_pk):
    project = Project.objects.get(pk=project_pk)
    for symlink in [PublicSymlink, PrivateSymlink]:
        sym = symlink(project=project)
        sym.symlink_subprojects()


@app.task(queue='web')
def fileify(version_pk, commit):
    """
    Create ImportedFile objects for all of a version's files.

    This is so we have an idea of what files we have in the database.
    """
    version = Version.objects.get_object_or_log(pk=version_pk)
    if not version:
        return
    project = version.project

    if not commit:
        log.warning(
            LOG_TEMPLATE.format(
                project=project.slug,
                version=version.slug,
                msg=(
                    'Search index not being built because no commit information'
                ),
            ),
        )
        return

    path = project.rtd_build_path(version.slug)
    if path:
        log.info(
            LOG_TEMPLATE.format(
                project=version.project.slug,
                version=version.slug,
                msg='Creating ImportedFiles',
            ),
        )
        try:
            _manage_imported_files(version, path, commit)
        except Exception:
            log.exception('Failed during ImportedFile creation')

        try:
            _update_intersphinx_data(version, path, commit)
        except Exception:
            log.exception('Failed during SphinxDomain creation')


def _update_intersphinx_data(version, path, commit):
    """
    Update intersphinx data for this version

    :param version: Version instance
    :param path: Path to search
    :param commit: Commit that updated path
    """
    object_file = os.path.join(path, 'objects.inv')
    if not os.path.exists(object_file):
        log.debug('No objects.inv, skipping intersphinx indexing.')
        return

    full_json_path = version.project.get_production_media_path(
        type_='json', version_slug=version.slug, include_file=False
    )
    type_file = os.path.join(full_json_path, 'readthedocs-sphinx-domain-names.json')
    types = {}
    titles = {}
    if os.path.exists(type_file):
        try:
            data = json.load(open(type_file))
            types = data['types']
            titles = data['titles']
        except Exception:
            log.exception('Exception parsing readthedocs-sphinx-domain-names.json')

    # These classes are copied from Sphinx
    # https://git.io/fhFbI
    class MockConfig:
        intersphinx_timeout = None
        tls_verify = False

    class MockApp:
        srcdir = ''
        config = MockConfig()

        def warn(self, msg):
            log.warning('Sphinx MockApp: %s', msg)

    created_sphinx_domains = []

    invdata = intersphinx.fetch_inventory(MockApp(), '', object_file)
    for key, value in sorted(invdata.items() or {}):
        domain, _type = key.split(':')
        for name, einfo in sorted(value.items()):
            # project, version, url, display_name
            # ('Sphinx', '1.7.9', 'faq.html#epub-faq', 'Epub info')
            url = einfo[2]
            if '#' in url:
                doc_name, anchor = url.split(
                    '#',
                    # The anchor can contain ``#`` characters
                    maxsplit=1
                )
            else:
                doc_name, anchor = url, ''
            display_name = einfo[3]
            obj, created = SphinxDomain.objects.get_or_create(
                project=version.project,
                version=version,
                domain=domain,
                name=name,
                display_name=display_name,
                type=_type,
                type_display=types.get(f'{domain}:{_type}', ''),
                doc_name=doc_name,
                doc_display=titles.get(doc_name, ''),
                anchor=anchor,
            )
            if obj.commit != commit:
                obj.commit = commit
                obj.save()
            if created:
                created_sphinx_domains.append(obj)

    # Send bulk_post_create signal for bulk indexing to Elasticsearch
    bulk_post_create.send(sender=SphinxDomain, instance_list=created_sphinx_domains, commit=commit)

    # Delete the HTMLFile first from previous commit and
    # send bulk_post_delete signal for bulk removing from Elasticsearch
    delete_queryset = (
        SphinxDomain.objects.filter(project=version.project,
                                    version=version
                                    ).exclude(commit=commit)
    )
    # Keep the objects into memory to send it to signal
    instance_list = list(delete_queryset)
    # Always pass the list of instance, not queryset.
    bulk_post_delete.send(sender=SphinxDomain, instance_list=instance_list, commit=commit)

    # Delete from previous versions
    delete_queryset.delete()


def _manage_imported_files(version, path, commit):
    """
    Update imported files for version.

    :param version: Version instance
    :param path: Path to search
    :param commit: Commit that updated path
    """
    changed_files = set()
    created_html_files = []
    for root, __, filenames in os.walk(path):
        for filename in filenames:
            if fnmatch.fnmatch(filename, '*.html'):
                model_class = HTMLFile
            else:
                model_class = ImportedFile

            dirpath = os.path.join(
                root.replace(path, '').lstrip('/'), filename.lstrip('/')
            )
            full_path = os.path.join(root, filename)
            md5 = hashlib.md5(open(full_path, 'rb').read()).hexdigest()
            try:
                # pylint: disable=unpacking-non-sequence
                obj, created = model_class.objects.get_or_create(
                    project=version.project,
                    version=version,
                    path=dirpath,
                    name=filename,
                )
            except model_class.MultipleObjectsReturned:
                log.warning('Error creating ImportedFile')
                continue
            if obj.md5 != md5:
                obj.md5 = md5
                changed_files.add(dirpath)
            if obj.commit != commit:
                obj.commit = commit
            obj.save()

            if created and model_class == HTMLFile:
                # the `obj` is HTMLFile, so add it to the list
                created_html_files.append(obj)

    # Send bulk_post_create signal for bulk indexing to Elasticsearch
    bulk_post_create.send(sender=HTMLFile, instance_list=created_html_files, version=version, commit=commit)

    # Delete the HTMLFile first from previous commit and
    # send bulk_post_delete signal for bulk removing from Elasticsearch
    delete_queryset = (
        HTMLFile.objects.filter(project=version.project,
                                version=version).exclude(commit=commit)
    )

    # Keep the objects into memory to send it to signal
    instance_list = list(delete_queryset)
<<<<<<< HEAD

    # Always pass the list of instance, not queryset.
    bulk_post_delete.send(sender=HTMLFile, instance_list=instance_list, version=version, commit=commit)
=======
    # Always pass the list of instance, not queryset.
    # These objects must exist though,
    # because the task will query the DB for the objects before deleting
    bulk_post_delete.send(sender=HTMLFile, instance_list=instance_list)
    # Safely delete from database
    delete_queryset.delete()
>>>>>>> 649b8bc2

    # Delete ImportedFiles from previous versions
    delete_queryset.delete()

    # This is required to delete ImportedFile objects that aren't HTMLFile objects,
    ImportedFile.objects.filter(
        project=version.project, version=version
    ).exclude(commit=commit).delete()

    changed_files = [
        resolve_path(
            version.project,
            filename=file,
            version_slug=version.slug,
        ) for file in changed_files
    ]
    files_changed.send(
        sender=Project,
        project=version.project,
        files=changed_files,
    )


@app.task(queue='web')
def send_notifications(version_pk, build_pk):
    version = Version.objects.get_object_or_log(pk=version_pk)
    if not version:
        return
    build = Build.objects.get(pk=build_pk)

    for hook in version.project.webhook_notifications.all():
        webhook_notification(version, build, hook.url)
    for email in version.project.emailhook_notifications.all().values_list(
            'email',
            flat=True,
    ):
        email_notification(version, build, email)


def email_notification(version, build, email):
    """
    Send email notifications for build failure.

    :param version: :py:class:`Version` instance that failed
    :param build: :py:class:`Build` instance that failed
    :param email: Email recipient address
    """
    log.debug(
        LOG_TEMPLATE.format(
            project=version.project.slug,
            version=version.slug,
            msg='sending email to: %s' % email,
        ),
    )

    # We send only what we need from the Django model objects here to avoid
    # serialization problems in the ``readthedocs.core.tasks.send_email_task``
    context = {
        'version': {
            'verbose_name': version.verbose_name,
        },
        'project': {
            'name': version.project.name,
        },
        'build': {
            'pk': build.pk,
            'error': build.error,
        },
        'build_url': 'https://{}{}'.format(
            getattr(settings, 'PRODUCTION_DOMAIN', 'readthedocs.org'),
            build.get_absolute_url(),
        ),
        'unsub_url': 'https://{}{}'.format(
            getattr(settings, 'PRODUCTION_DOMAIN', 'readthedocs.org'),
            reverse('projects_notifications', args=[version.project.slug]),
        ),
    }

    if build.commit:
        title = _(
            'Failed: {project[name]} ({commit})',
        ).format(commit=build.commit[:8], **context)
    else:
        title = _('Failed: {project[name]} ({version[verbose_name]})').format(
            **context
        )

    send_email(
        email,
        title,
        template='projects/email/build_failed.txt',
        template_html='projects/email/build_failed.html',
        context=context,
    )


def webhook_notification(version, build, hook_url):
    """
    Send webhook notification for project webhook.

    :param version: Version instance to send hook for
    :param build: Build instance that failed
    :param hook_url: Hook URL to send to
    """
    project = version.project

    data = json.dumps({
        'name': project.name,
        'slug': project.slug,
        'build': {
            'id': build.id,
            'success': build.success,
            'date': build.date.strftime('%Y-%m-%d %H:%M:%S'),
        },
    })
    log.debug(
        LOG_TEMPLATE.format(
            project=project.slug,
            version='',
            msg='sending notification to: %s' % hook_url,
        ),
    )
    try:
        requests.post(hook_url, data=data)
    except Exception:
        log.exception('Failed to POST on webhook url: url=%s', hook_url)


@app.task(queue='web')
def update_static_metadata(project_pk, path=None):
    """
    Update static metadata JSON file.

    Metadata settings include the following project settings:

    version
      The default version for the project, default: `latest`

    language
      The default language for the project, default: `en`

    languages
      List of languages built by linked translation projects.
    """
    project = Project.objects.get(pk=project_pk)
    if not path:
        path = project.static_metadata_path()

    log.info(
        LOG_TEMPLATE.format(
            project=project.slug,
            version='',
            msg='Updating static metadata',
        ),
    )
    translations = [trans.language for trans in project.translations.all()]
    languages = set(translations)
    # Convert to JSON safe types
    metadata = {
        'version': project.default_version,
        'language': project.language,
        'languages': list(languages),
        'single_version': project.single_version,
        'subdomain': project.subdomain(),
        'canonical_url': project.get_canonical_url(),
    }
    try:
        fh = open(path, 'w+')
        json.dump(metadata, fh)
        fh.close()
    except (AttributeError, IOError) as e:
        log.debug(
            LOG_TEMPLATE.format(
                project=project.slug,
                version='',
                msg='Cannot write to metadata.json: {}'.format(e),
            ),
        )


# Random Tasks
@app.task()
def remove_dirs(paths):
    """
    Remove artifacts from servers.

    This is mainly a wrapper around shutil.rmtree so that we can remove things across
    every instance of a type of server (eg. all builds or all webs).

    :param paths: list containing PATHs where file is on disk
    """
    for path in paths:
        log.info('Removing %s', path)
        shutil.rmtree(path, ignore_errors=True)


@app.task(queue='web')
def sync_callback(_, version_pk, commit, *args, **kwargs):
    """
    Called once the sync_files tasks are done.

    The first argument is the result from previous tasks, which we discard.
    """
    try:
        fileify(version_pk, commit=commit)
    except Exception:
        log.exception('Post sync tasks failed, not stopping build')


@app.task()
def finish_inactive_builds():
    """
    Finish inactive builds.

    A build is consider inactive if it's not in ``FINISHED`` state and it has been
    "running" for more time that the allowed one (``Project.container_time_limit``
    or ``DOCKER_LIMITS['time']`` plus a 20% of it).

    These inactive builds will be marked as ``success`` and ``FINISHED`` with an
    ``error`` to be communicated to the user.
    """
    time_limit = int(DOCKER_LIMITS['time'] * 1.2)
    delta = datetime.timedelta(seconds=time_limit)
    query = (
        ~Q(state=BUILD_STATE_FINISHED) & Q(date__lte=timezone.now() - delta)
    )

    builds_finished = 0
    builds = Build.objects.filter(query)[:50]
    for build in builds:

        if build.project.container_time_limit:
            custom_delta = datetime.timedelta(
                seconds=int(build.project.container_time_limit),
            )
            if build.date + custom_delta > timezone.now():
                # Do not mark as FINISHED builds with a custom time limit that wasn't
                # expired yet (they are still building the project version)
                continue

        build.success = False
        build.state = BUILD_STATE_FINISHED
        build.error = _(
            'This build was terminated due to inactivity. If you '
            'continue to encounter this error, file a support '
            'request with and reference this build id ({}).'.format(build.pk),
        )
        build.save()
        builds_finished += 1

    log.info(
        'Builds marked as "Terminated due inactivity": %s',
        builds_finished,
    )


@app.task(queue='web')
def retry_domain_verification(domain_pk):
    """
    Trigger domain verification on a domain.

    :param domain_pk: a `Domain` pk to verify
    """
    domain = Domain.objects.get(pk=domain_pk)
    domain_verify.send(
        sender=domain.__class__,
        domain=domain,
    )<|MERGE_RESOLUTION|>--- conflicted
+++ resolved
@@ -1348,7 +1348,8 @@
                 created_html_files.append(obj)
 
     # Send bulk_post_create signal for bulk indexing to Elasticsearch
-    bulk_post_create.send(sender=HTMLFile, instance_list=created_html_files, version=version, commit=commit)
+    bulk_post_create.send(sender=HTMLFile, instance_list=created_html_files,
+                          version=version, commit=commit)
 
     # Delete the HTMLFile first from previous commit and
     # send bulk_post_delete signal for bulk removing from Elasticsearch
@@ -1359,18 +1360,10 @@
 
     # Keep the objects into memory to send it to signal
     instance_list = list(delete_queryset)
-<<<<<<< HEAD
-
-    # Always pass the list of instance, not queryset.
-    bulk_post_delete.send(sender=HTMLFile, instance_list=instance_list, version=version, commit=commit)
-=======
     # Always pass the list of instance, not queryset.
     # These objects must exist though,
     # because the task will query the DB for the objects before deleting
     bulk_post_delete.send(sender=HTMLFile, instance_list=instance_list)
-    # Safely delete from database
-    delete_queryset.delete()
->>>>>>> 649b8bc2
 
     # Delete ImportedFiles from previous versions
     delete_queryset.delete()
