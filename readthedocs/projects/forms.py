"""Project forms."""
from random import choice
from re import fullmatch
from urllib.parse import urlparse

from crispy_forms.helper import FormHelper
from crispy_forms.layout import Fieldset, Layout, HTML, Submit
from django import forms
from django.conf import settings
from django.contrib.auth.models import User
from django.template.loader import render_to_string
from django.utils.safestring import mark_safe
from django.utils.translation import ugettext_lazy as _
from guardian.shortcuts import assign
from textclassifier.validators import ClassifierValidator

from readthedocs.builds.constants import TAG
from readthedocs.core.utils import slugify, trigger_build
from readthedocs.core.utils.extend import SettingsOverrideObject
from readthedocs.integrations.models import Integration
from readthedocs.oauth.models import RemoteRepository
from readthedocs.projects import constants
from readthedocs.projects.exceptions import ProjectSpamError
from readthedocs.projects.models import (
    Domain,
    EmailHook,
    EnvironmentVariable,
    Feature,
    Project,
    ProjectRelationship,
    WebHook,
)
from readthedocs.projects.templatetags.projects_tags import sort_version_aware
from readthedocs.redirects.models import Redirect


class ProjectForm(forms.ModelForm):

    """
    Project form.

    :param user: If provided, add this user as a project user on save
    """

    required_css_class = 'required'

    def __init__(self, *args, **kwargs):
        self.user = kwargs.pop('user', None)
        super().__init__(*args, **kwargs)

    def save(self, commit=True):
        project = super().save(commit)
        if commit:
            if self.user and not project.users.filter(pk=self.user.pk).exists():
                project.users.add(self.user)
        return project


class ProjectTriggerBuildMixin:

    """
    Mixin to trigger build on form save.

    This should be replaced with signals instead of calling trigger_build
    explicitly.
    """

    def save(self, commit=True):
        """Trigger build on commit save."""
        project = super().save(commit)
        if commit:
            trigger_build(project=project)
        return project


class ProjectBackendForm(forms.Form):

    """Get the import backend."""

    backend = forms.CharField()


class ProjectBasicsForm(ProjectForm):

    """Form for basic project fields."""

    class Meta:
        model = Project
        fields = ('name', 'repo', 'repo_type')

    remote_repository = forms.CharField(
        widget=forms.HiddenInput(),
        required=False,
    )

    def __init__(self, *args, **kwargs):
        show_advanced = kwargs.pop('show_advanced', False)
        super().__init__(*args, **kwargs)
        if show_advanced:
            self.fields['advanced'] = forms.BooleanField(
                required=False,
                label=_('Edit advanced project options'),
            )
        self.fields['repo'].widget.attrs['placeholder'] = self.placehold_repo()
        self.fields['repo'].widget.attrs['required'] = True

    def save(self, commit=True):
        """Add remote repository relationship to the project instance."""
        instance = super().save(commit)
        remote_repo = self.cleaned_data.get('remote_repository', None)
        if remote_repo:
            if commit:
                remote_repo.project = self.instance
                remote_repo.save()
            else:
                instance.remote_repository = remote_repo
        return instance

    def clean_name(self):
        name = self.cleaned_data.get('name', '')
        if not self.instance.pk:
            potential_slug = slugify(name)
            if Project.objects.filter(slug=potential_slug).exists():
                raise forms.ValidationError(
                    _('Invalid project name, a project already exists with that name'),
                )  # yapf: disable # noqa
            if not potential_slug:
                # Check the generated slug won't be empty
                raise forms.ValidationError(_('Invalid project name'),)

        return name

    def clean_repo(self):
        repo = self.cleaned_data.get('repo', '')
        return repo.rstrip('/')

    def clean_remote_repository(self):
        remote_repo = self.cleaned_data.get('remote_repository', None)
        if not remote_repo:
            return None
        try:
            return RemoteRepository.objects.get(
                pk=remote_repo,
                users=self.user,
            )
        except RemoteRepository.DoesNotExist:
            raise forms.ValidationError(_('Repository invalid'))

    def placehold_repo(self):
        return choice([
            'https://bitbucket.org/cherrypy/cherrypy',
            'https://bitbucket.org/birkenfeld/sphinx',
            'https://bitbucket.org/hpk42/tox',
            'https://github.com/zzzeek/sqlalchemy.git',
            'https://github.com/django/django.git',
            'https://github.com/fabric/fabric.git',
            'https://github.com/ericholscher/django-kong.git',
        ])


class ProjectExtraForm(ProjectForm):

    """Additional project information form."""

    class Meta:
        model = Project
        fields = (
            'description',
            'documentation_type',
            'language',
            'programming_language',
            'tags',
            'project_url',
        )

    description = forms.CharField(
        validators=[ClassifierValidator(raises=ProjectSpamError)],
        required=False,
        widget=forms.Textarea,
    )

    def clean_tags(self):
        tags = self.cleaned_data.get('tags', [])
        for tag in tags:
            if len(tag) > 100:
                raise forms.ValidationError(
                    _(
                        'Length of each tag must be less than or equal to 100 characters.',
                    ),
                )
        return tags


class ProjectAdvancedForm(ProjectTriggerBuildMixin, ProjectForm):

    """Advanced project option form."""

    class Meta:
        model = Project
        per_project_settings = (
            'default_version',
            'default_branch',
            'privacy_level',
            'analytics_code',
            'show_version_warning',
            'single_version',
        )
        # These that can be set per-version using a config file.
        per_version_settings = (
            'documentation_type',
            'requirements_file',
            'python_interpreter',
            'install_project',
            'use_system_packages',
            'conf_py_file',
            'enable_pdf_build',
            'enable_epub_build',
        )
        fields = (
            *per_project_settings,
            *per_version_settings,
        )

    def __init__(self, *args, **kwargs):
        super().__init__(*args, **kwargs)

        self.helper = FormHelper()
        help_text = render_to_string(
            'projects/project_advanced_settings_helptext.html'
        )
        self.helper.layout = Layout(
            Fieldset(
                _("Global settings"),
                *self.Meta.per_project_settings,
            ),
            Fieldset(
                _("Default settings"),
                HTML(help_text),
                *self.Meta.per_version_settings,
            ),
        )
        self.helper.add_input(Submit('save', _('Save')))

        default_choice = (None, '-' * 9)
        versions_choices = self.instance.versions.filter(
            machine=False).values_list('verbose_name', flat=True)

        self.fields['default_branch'].widget = forms.Select(
            choices=[default_choice] + list(
                zip(versions_choices, versions_choices)
            ),
        )

        active_versions = self.get_all_active_versions()

        if active_versions:
            self.fields['default_version'].widget = forms.Select(
                choices=active_versions,
            )
        else:
            self.fields['default_version'].widget.attrs['readonly'] = True

    def clean_conf_py_file(self):
        filename = self.cleaned_data.get('conf_py_file', '').strip()
        if filename and 'conf.py' not in filename:
            raise forms.ValidationError(
                _(
                    'Your configuration file is invalid, make sure it contains '
                    'conf.py in it.',
                ),
            )  # yapf: disable
        return filename

    def get_all_active_versions(self):
        """
        Returns all active versions.

        Returns a smartly sorted list of tuples.
        First item of each tuple is the version's slug,
        and the second item is version's verbose_name.
        """
        version_qs = self.instance.all_active_versions()
        if version_qs.exists():
            version_qs = sort_version_aware(version_qs)
            all_versions = [(version.slug, version.verbose_name) for version in version_qs]
            return all_versions
        return None


class UpdateProjectForm(
        ProjectTriggerBuildMixin,
        ProjectBasicsForm,
        ProjectExtraForm,
):

    class Meta:
        model = Project
        fields = (
            # Basics
            'name',
            'repo',
            'repo_type',
            # Extra
            'description',
            'language',
            'programming_language',
            'project_url',
            'tags',
        )

    def clean_language(self):
        language = self.cleaned_data['language']
        project = self.instance
        if project:
            msg = _(
                'There is already a "{lang}" translation '
                'for the {proj} project.',
            )
            if project.translations.filter(language=language).exists():
                raise forms.ValidationError(
                    msg.format(lang=language, proj=project.slug),
                )
            main_project = project.main_language_project
            if main_project:
                if main_project.language == language:
                    raise forms.ValidationError(
                        msg.format(lang=language, proj=main_project.slug),
                    )
                siblings = (
                    main_project.translations
                    .filter(language=language)
                    .exclude(pk=project.pk)
                    .exists()
                )
                if siblings:
                    raise forms.ValidationError(
                        msg.format(lang=language, proj=main_project.slug),
                    )
        return language


class ProjectRelationshipBaseForm(forms.ModelForm):

    """Form to add/update project relationships."""

    parent = forms.CharField(widget=forms.HiddenInput(), required=False)

    class Meta:
        model = ProjectRelationship
        fields = '__all__'

    def __init__(self, *args, **kwargs):
        self.project = kwargs.pop('project')
        self.user = kwargs.pop('user')
        super().__init__(*args, **kwargs)
        # Don't display the update form with an editable child, as it will be
        # filtered out from the queryset anyways.
        if hasattr(self, 'instance') and self.instance.pk is not None:
            self.fields['child'].queryset = Project.objects.filter(pk=self.instance.child.pk)
        else:
            self.fields['child'].queryset = self.get_subproject_queryset()

    def clean_parent(self):
        if self.project.superprojects.exists():
            # This validation error is mostly for testing, users shouldn't see
            # this in normal circumstances
            raise forms.ValidationError(
                _('Subproject nesting is not supported'),
            )
        return self.project

    def clean_child(self):
        child = self.cleaned_data['child']
        if child == self.project:
            raise forms.ValidationError(
                _('A project can not be a subproject of itself'),
            )
        return child

    def clean_alias(self):
        alias = self.cleaned_data['alias']
        subproject = self.project.subprojects.filter(
            alias=alias).exclude(id=self.instance.pk)

        if subproject.exists():
            raise forms.ValidationError(
                _('A subproject with this alias already exists'),
            )
        return alias

    def get_subproject_queryset(self):
        """
        Return scrubbed subproject choice queryset.

        This removes projects that are either already a subproject of another
        project, or are a superproject, as neither case is supported.
        """
        queryset = (
            Project.objects.for_admin_user(self.user)
            .exclude(subprojects__isnull=False)
            .exclude(superprojects__isnull=False)
            .exclude(pk=self.project.pk)
        )
        return queryset


class ProjectRelationshipForm(SettingsOverrideObject):
    _default_class = ProjectRelationshipBaseForm


class DualCheckboxWidget(forms.CheckboxInput):

    """Checkbox with link to the version's built documentation."""

    def __init__(self, version, attrs=None, check_test=bool):
        super().__init__(attrs, check_test)
        self.version = version

    def render(self, name, value, attrs=None, renderer=None):
        checkbox = super().render(name, value, attrs, renderer)
        icon = self.render_icon()
        return mark_safe('{}{}'.format(checkbox, icon))

    def render_icon(self):
        context = {
            'MEDIA_URL': settings.MEDIA_URL,
            'built': self.version.built,
            'uploaded': self.version.uploaded,
            'url': self.version.get_absolute_url(),
        }
        return render_to_string('projects/includes/icon_built.html', context)


class BaseVersionsForm(forms.Form):

    """Form for versions page."""

    def save(self):
        versions = self.project.versions.all()
        for version in versions:
            self.save_version(version)
        default_version = self.cleaned_data.get('default-version', None)
        if default_version:
            self.project.default_version = default_version
            self.project.save()

    def save_version(self, version):
        """Save version if there has been a change, trigger a rebuild."""
        new_value = self.cleaned_data.get(
            'version-{}'.format(version.slug),
            None,
        )
        privacy_level = self.cleaned_data.get(
            'privacy-{}'.format(version.slug),
            None,
        )
        if ((new_value is None or new_value == version.active) and
                (privacy_level is None or privacy_level == version.privacy_level)):  # yapf: disable  # noqa
            return
        version.active = new_value
        version.privacy_level = privacy_level
        version.save()
        if version.active and not version.built and not version.uploaded:
            trigger_build(project=self.project, version=version)


<<<<<<< HEAD
def build_versions_form(project):
    """Versions form with a list of versions and version privacy levels."""
    attrs = {
        'project': project,
    }
    versions_qs = project.versions.all()  # Admin page, so show all versions
    active = versions_qs.filter(active=True)
    if active.exists():
        active = sort_version_aware(active)
        choices = [(version.slug, version.verbose_name) for version in active]
        attrs['default-version'] = forms.ChoiceField(
            label=_('Default Version'),
            choices=choices,
            initial=project.get_default_version(),
        )
    versions_qs = sort_version_aware(versions_qs)
    for version in versions_qs:
        field_name = 'version-{}'.format(version.slug)
        privacy_name = 'privacy-{}'.format(version.slug)
        if version.type == TAG:
            label = '{} ({})'.format(
                version.verbose_name,
                version.identifier[:8],
            )
        else:
            label = version.verbose_name
        attrs[field_name] = forms.BooleanField(
            label=label,
            widget=DualCheckboxWidget(version),
            initial=version.active,
            required=False,
        )
        attrs[privacy_name] = forms.ChoiceField(
            # This isn't a real label, but just a slug for the template
            label='privacy',
            choices=constants.PRIVACY_CHOICES,
            initial=version.privacy_level,
        )
    return type(str('VersionsForm'), (BaseVersionsForm,), attrs)
=======
class BaseUploadHTMLForm(forms.Form):
    content = forms.FileField(label=_('Zip file of HTML'))
    overwrite = forms.BooleanField(
        required=False,
        label=_('Overwrite existing HTML?'),
    )

    def __init__(self, *args, **kwargs):
        self.request = kwargs.pop('request', None)
        super().__init__(*args, **kwargs)

    def clean(self):
        version_slug = self.cleaned_data['version']
        filename = self.request.FILES['content']
        version = self.project.versions.get(slug=version_slug)

        # Validation
        if version.active and not self.cleaned_data.get('overwrite', False):
            raise forms.ValidationError(_('That version is already active!'))
        if not filename.name.endswith('zip'):
            raise forms.ValidationError(_('Must upload a zip file.'))

        return self.cleaned_data


def build_upload_html_form(project):
    """Upload HTML form with list of versions to upload HTML for."""
    attrs = {
        'project': project,
    }
    active = project.versions.public()
    if active.exists():
        choices = []
        choices += [(version.slug, version.verbose_name) for version in active]
        attrs['version'] = forms.ChoiceField(
            label=_('Version of the project you are uploading HTML for'),
            choices=choices,
        )
    return type('UploadHTMLForm', (BaseUploadHTMLForm,), attrs)
>>>>>>> 227da1fe


class UserForm(forms.Form):

    """Project user association form."""

    user = forms.CharField()

    def __init__(self, *args, **kwargs):
        self.project = kwargs.pop('project', None)
        super().__init__(*args, **kwargs)

    def clean_user(self):
        name = self.cleaned_data['user']
        user_qs = User.objects.filter(username=name)
        if not user_qs.exists():
            raise forms.ValidationError(
                _('User {name} does not exist').format(name=name),
            )
        self.user = user_qs[0]
        return name

    def save(self):
        self.project.users.add(self.user)
        # Force update of permissions
        assign('view_project', self.user, self.project)
        return self.user


class EmailHookForm(forms.Form):

    """Project email notification form."""

    email = forms.EmailField()

    def __init__(self, *args, **kwargs):
        self.project = kwargs.pop('project', None)
        super().__init__(*args, **kwargs)

    def clean_email(self):
        self.email = EmailHook.objects.get_or_create(
            email=self.cleaned_data['email'],
            project=self.project,
        )[0]
        return self.email

    def save(self):
        self.project.emailhook_notifications.add(self.email)
        return self.project


class WebHookForm(forms.ModelForm):

    """Project webhook form."""

    def __init__(self, *args, **kwargs):
        self.project = kwargs.pop('project', None)
        super().__init__(*args, **kwargs)

    def save(self, commit=True):
        self.webhook = WebHook.objects.get_or_create(
            url=self.cleaned_data['url'],
            project=self.project,
        )[0]
        self.project.webhook_notifications.add(self.webhook)
        return self.project

    def clean_url(self):
        url = self.cleaned_data.get('url')
        if not url:
            raise forms.ValidationError(
                _('This field is required.')
            )
        return url

    class Meta:
        model = WebHook
        fields = ['url']


class TranslationBaseForm(forms.Form):

    """Project translation form."""

    project = forms.ChoiceField()

    def __init__(self, *args, **kwargs):
        self.parent = kwargs.pop('parent', None)
        self.user = kwargs.pop('user')
        super().__init__(*args, **kwargs)
        self.fields['project'].choices = self.get_choices()

    def get_choices(self):
        return [(
            project.slug,
            '{project} ({lang})'.format(
                project=project.slug,
                lang=project.get_language_display(),
            ),
        ) for project in self.get_translation_queryset().all()]

    def clean_project(self):
        translation_project_slug = self.cleaned_data['project']

        # Ensure parent project isn't already itself a translation
        if self.parent.main_language_project is not None:
            msg = 'Project "{project}" is already a translation'
            raise forms.ValidationError(
                (_(msg).format(project=self.parent.slug)),
            )

        project_translation_qs = self.get_translation_queryset().filter(
            slug=translation_project_slug,
        )
        if not project_translation_qs.exists():
            msg = 'Project "{project}" does not exist.'
            raise forms.ValidationError(
                (_(msg).format(project=translation_project_slug)),
            )
        self.translation = project_translation_qs.first()
        if self.translation.language == self.parent.language:
            msg = ('Both projects can not have the same language ({lang}).')
            raise forms.ValidationError(
                _(msg).format(lang=self.parent.get_language_display()),
            )

        # yapf: disable
        exists_translation = (
            self.parent.translations
            .filter(language=self.translation.language)
            .exists()
        )
        # yapf: enable
        if exists_translation:
            msg = ('This project already has a translation for {lang}.')
            raise forms.ValidationError(
                _(msg).format(lang=self.translation.get_language_display()),
            )
        is_parent = self.translation.translations.exists()
        if is_parent:
            msg = (
                'A project with existing translations '
                'can not be added as a project translation.'
            )
            raise forms.ValidationError(_(msg))
        return translation_project_slug

    def get_translation_queryset(self):
        queryset = (
            Project.objects.for_admin_user(self.user)
            .filter(main_language_project=None)
            .exclude(pk=self.parent.pk)
        )
        return queryset

    def save(self):
        project = self.parent.translations.add(self.translation)
        # Run symlinking and other sync logic to make sure we are in a good
        # state.
        self.parent.save()
        return project


class TranslationForm(SettingsOverrideObject):
    _default_class = TranslationBaseForm


class RedirectForm(forms.ModelForm):

    """Form for project redirects."""

    class Meta:
        model = Redirect
        fields = ['redirect_type', 'from_url', 'to_url']

    def __init__(self, *args, **kwargs):
        self.project = kwargs.pop('project', None)
        super().__init__(*args, **kwargs)

    def save(self, **_):  # pylint: disable=arguments-differ
        # TODO this should respect the unused argument `commit`. It's not clear
        # why this needs to be a call to `create`, instead of relying on the
        # super `save()` call.
        redirect = Redirect.objects.create(
            project=self.project,
            redirect_type=self.cleaned_data['redirect_type'],
            from_url=self.cleaned_data['from_url'],
            to_url=self.cleaned_data['to_url'],
        )
        return redirect


class DomainBaseForm(forms.ModelForm):

    """Form to configure a custom domain name for a project."""

    project = forms.CharField(widget=forms.HiddenInput(), required=False)

    class Meta:
        model = Domain
        exclude = ['machine', 'cname', 'count']  # pylint: disable=modelform-uses-exclude

    def __init__(self, *args, **kwargs):
        self.project = kwargs.pop('project', None)
        super().__init__(*args, **kwargs)

    def clean_project(self):
        return self.project

    def clean_domain(self):
        parsed = urlparse(self.cleaned_data['domain'])
        if parsed.scheme or parsed.netloc:
            domain_string = parsed.netloc
        else:
            domain_string = parsed.path
        return domain_string

    def clean_canonical(self):
        canonical = self.cleaned_data['canonical']
        _id = self.initial.get('id')
        if canonical and Domain.objects.filter(project=self.project, canonical=True).exclude(pk=_id).exists():  # yapf: disabled  # noqa
            raise forms.ValidationError(
                _('Only 1 Domain can be canonical at a time.'),
            )
        return canonical


class DomainForm(SettingsOverrideObject):
    _default_class = DomainBaseForm


class IntegrationForm(forms.ModelForm):

    """
    Form to add an integration.

    This limits the choices of the integration type to webhook integration types
    """

    project = forms.CharField(widget=forms.HiddenInput(), required=False)

    class Meta:
        model = Integration
        exclude = ['provider_data', 'exchanges', 'secret']  # pylint: disable=modelform-uses-exclude

    def __init__(self, *args, **kwargs):
        self.project = kwargs.pop('project', None)
        super().__init__(*args, **kwargs)
        # Alter the integration type choices to only provider webhooks
        self.fields['integration_type'].choices = Integration.WEBHOOK_INTEGRATIONS  # yapf: disable  # noqa

    def clean_project(self):
        return self.project

    def save(self, commit=True):
        self.instance = Integration.objects.subclass(self.instance)
        # We don't set the secret on the integration
        # when it's created via the form.
        self.instance.secret = None
        return super().save(commit)


class ProjectAdvertisingForm(forms.ModelForm):

    """Project promotion opt-out form."""

    class Meta:
        model = Project
        fields = ['allow_promos']

    def __init__(self, *args, **kwargs):
        self.project = kwargs.pop('project', None)
        super().__init__(*args, **kwargs)


class FeatureForm(forms.ModelForm):

    """
    Project feature form for dynamic admin choices.

    This form converts the CharField into a ChoiceField on display. The
    underlying driver won't attempt to do validation on the choices, and so we
    can dynamically populate this list.
    """

    feature_id = forms.ChoiceField()

    class Meta:
        model = Feature
        fields = ['projects', 'feature_id', 'default_true']

    def __init__(self, *args, **kwargs):
        super().__init__(*args, **kwargs)
        self.fields['feature_id'].choices = Feature.FEATURES


class EnvironmentVariableForm(forms.ModelForm):

    """
    Form to add an EnvironmentVariable to a Project.

    This limits the name of the variable.
    """

    project = forms.CharField(widget=forms.HiddenInput(), required=False)

    class Meta:
        model = EnvironmentVariable
        fields = ('name', 'value', 'project')

    def __init__(self, *args, **kwargs):
        self.project = kwargs.pop('project', None)
        super().__init__(*args, **kwargs)

    def clean_project(self):
        return self.project

    def clean_name(self):
        name = self.cleaned_data['name']
        if name.startswith('__'):
            raise forms.ValidationError(
                _("Variable name can't start with __ (double underscore)"),
            )
        elif name.startswith('READTHEDOCS'):
            raise forms.ValidationError(
                _("Variable name can't start with READTHEDOCS"),
            )
        elif self.project.environmentvariable_set.filter(name=name).exists():
            raise forms.ValidationError(
                _(
                    'There is already a variable with this name for this project',
                ),
            )
        elif ' ' in name:
            raise forms.ValidationError(
                _("Variable name can't contain spaces"),
            )
        elif not fullmatch('[a-zA-Z0-9_]+', name):
            raise forms.ValidationError(
                _('Only letters, numbers and underscore are allowed'),
            )
        return name<|MERGE_RESOLUTION|>--- conflicted
+++ resolved
@@ -464,7 +464,6 @@
             trigger_build(project=self.project, version=version)
 
 
-<<<<<<< HEAD
 def build_versions_form(project):
     """Versions form with a list of versions and version privacy levels."""
     attrs = {
@@ -504,47 +503,6 @@
             initial=version.privacy_level,
         )
     return type(str('VersionsForm'), (BaseVersionsForm,), attrs)
-=======
-class BaseUploadHTMLForm(forms.Form):
-    content = forms.FileField(label=_('Zip file of HTML'))
-    overwrite = forms.BooleanField(
-        required=False,
-        label=_('Overwrite existing HTML?'),
-    )
-
-    def __init__(self, *args, **kwargs):
-        self.request = kwargs.pop('request', None)
-        super().__init__(*args, **kwargs)
-
-    def clean(self):
-        version_slug = self.cleaned_data['version']
-        filename = self.request.FILES['content']
-        version = self.project.versions.get(slug=version_slug)
-
-        # Validation
-        if version.active and not self.cleaned_data.get('overwrite', False):
-            raise forms.ValidationError(_('That version is already active!'))
-        if not filename.name.endswith('zip'):
-            raise forms.ValidationError(_('Must upload a zip file.'))
-
-        return self.cleaned_data
-
-
-def build_upload_html_form(project):
-    """Upload HTML form with list of versions to upload HTML for."""
-    attrs = {
-        'project': project,
-    }
-    active = project.versions.public()
-    if active.exists():
-        choices = []
-        choices += [(version.slug, version.verbose_name) for version in active]
-        attrs['version'] = forms.ChoiceField(
-            label=_('Version of the project you are uploading HTML for'),
-            choices=choices,
-        )
-    return type('UploadHTMLForm', (BaseUploadHTMLForm,), attrs)
->>>>>>> 227da1fe
 
 
 class UserForm(forms.Form):
