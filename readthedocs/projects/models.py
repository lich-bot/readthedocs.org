"""Project models."""

import fnmatch
import logging
import os
import re
from urllib.parse import urlparse

from allauth.socialaccount.providers import registry as allauth_registry
from django.conf import settings
from django.contrib.auth.models import User
from django.core.files.storage import get_storage_class
from django.db import models
from django.db.models import Prefetch
from django.urls import NoReverseMatch, reverse
from django.utils.functional import cached_property
from django.utils.translation import ugettext_lazy as _
from django_extensions.db.models import TimeStampedModel
from shlex import quote
from taggit.managers import TaggableManager

from readthedocs.api.v2.client import api
from readthedocs.builds.constants import LATEST, STABLE, INTERNAL, EXTERNAL
from readthedocs.core.resolver import resolve, resolve_domain
from readthedocs.core.utils import broadcast, slugify
from readthedocs.projects import constants
from readthedocs.projects.exceptions import ProjectConfigurationError
from readthedocs.projects.managers import HTMLFileManager
from readthedocs.projects.querysets import (
    ChildRelatedProjectQuerySet,
    FeatureQuerySet,
    ProjectQuerySet,
    RelatedProjectQuerySet,
    HTMLFileQuerySet,
)
from readthedocs.projects.templatetags.projects_tags import sort_version_aware
from readthedocs.projects.validators import (
    validate_domain_name,
    validate_repository_url,
)
from readthedocs.projects.version_handling import determine_stable_version
from readthedocs.search.parse_json import process_file
from readthedocs.vcs_support.backends import backend_cls
from readthedocs.vcs_support.utils import Lock, NonBlockingLock

from .constants import (
    MEDIA_TYPES,
    MEDIA_TYPE_PDF,
    MEDIA_TYPE_EPUB,
    MEDIA_TYPE_HTMLZIP,
)


log = logging.getLogger(__name__)
DOC_PATH_PREFIX = getattr(settings, 'DOC_PATH_PREFIX', '')


class ProjectRelationship(models.Model):

    """
    Project to project relationship.

    This is used for subprojects
    """

    parent = models.ForeignKey(
        'Project',
        verbose_name=_('Parent'),
        related_name='subprojects',
        on_delete=models.CASCADE,
    )
    child = models.ForeignKey(
        'Project',
        verbose_name=_('Child'),
        related_name='superprojects',
        on_delete=models.CASCADE,
    )
    alias = models.SlugField(
        _('Alias'),
        max_length=255,
        null=True,
        blank=True,
        db_index=False,
    )

    objects = ChildRelatedProjectQuerySet.as_manager()

    def __str__(self):
        return '{} -> {}'.format(self.parent, self.child)

    def save(self, *args, **kwargs):  # pylint: disable=arguments-differ
        if not self.alias:
            self.alias = self.child.slug
        super().save(*args, **kwargs)

    # HACK
    def get_absolute_url(self):
        return resolve(self.child)


class Project(models.Model):

    """Project model."""

    # Auto fields
    pub_date = models.DateTimeField(_('Publication date'), auto_now_add=True)
    modified_date = models.DateTimeField(_('Modified date'), auto_now=True)

    # Generally from conf.py
    users = models.ManyToManyField(
        User,
        verbose_name=_('User'),
        related_name='projects',
    )
    # A DNS label can contain up to 63 characters.
    name = models.CharField(_('Name'), max_length=63)
    slug = models.SlugField(_('Slug'), max_length=63, unique=True)
    description = models.TextField(
        _('Description'),
        blank=True,
        help_text=_(
            'The reStructuredText '
            'description of the project',
        ),
    )
    repo = models.CharField(
        _('Repository URL'),
        max_length=255,
        validators=[validate_repository_url],
        help_text=_('Hosted documentation repository URL'),
        db_index=True,
    )
    repo_type = models.CharField(
        _('Repository type'),
        max_length=10,
        choices=constants.REPO_CHOICES,
        default='git',
    )
    project_url = models.URLField(
        _('Project homepage'),
        blank=True,
        help_text=_('The project\'s homepage'),
    )
    canonical_url = models.URLField(
        _('Canonical URL'),
        blank=True,
        help_text=_('URL that documentation is expected to serve from'),
    )
    single_version = models.BooleanField(
        _('Single version'),
        default=False,
        help_text=_(
            'A single version site has no translations and only your '
            '"latest" version, served at the root of the domain. Use '
            'this with caution, only turn it on if you will <b>never</b> '
            'have multiple versions of your docs.',
        ),
    )
    default_version = models.CharField(
        _('Default version'),
        max_length=255,
        default=LATEST,
        help_text=_('The version of your project that / redirects to'),
    )
    # In default_branch, None means the backend should choose the
    # appropriate branch. Eg 'master' for git
    default_branch = models.CharField(
        _('Default branch'),
        max_length=255,
        default=None,
        null=True,
        blank=True,
        help_text=_(
            'What branch "latest" points to. Leave empty '
            'to use the default value for your VCS (eg. '
            '<code>trunk</code> or <code>master</code>).',
        ),
    )
    requirements_file = models.CharField(
        _('Requirements file'),
        max_length=255,
        default=None,
        null=True,
        blank=True,
        help_text=_(
            'A <a '
            'href="https://pip.pypa.io/en/latest/user_guide.html#requirements-files">'
            'pip requirements file</a> needed to build your documentation. '
            'Path from the root of your project.',
        ),
    )
    documentation_type = models.CharField(
        _('Documentation type'),
        max_length=20,
        choices=constants.DOCUMENTATION_CHOICES,
        default='sphinx',
        help_text=_(
            'Type of documentation you are building. <a href="'
            'http://www.sphinx-doc.org/en/stable/builders.html#sphinx.builders.html.'
            'DirectoryHTMLBuilder">More info on sphinx builders</a>.',
        ),
    )

    # Project features
    cdn_enabled = models.BooleanField(_('CDN Enabled'), default=False)
    analytics_code = models.CharField(
        _('Analytics code'),
        max_length=50,
        null=True,
        blank=True,
        help_text=_(
            'Google Analytics Tracking ID '
            '(ex. <code>UA-22345342-1</code>). '
            'This may slow down your page loads.',
        ),
    )
    container_image = models.CharField(
        _('Alternative container image'),
        max_length=64,
        null=True,
        blank=True,
    )
    container_mem_limit = models.CharField(
        _('Container memory limit'),
        max_length=10,
        null=True,
        blank=True,
        help_text=_(
            'Memory limit in Docker format '
            '-- example: <code>512m</code> or <code>1g</code>',
        ),
    )
    container_time_limit = models.IntegerField(
        _('Container time limit in seconds'),
        null=True,
        blank=True,
    )
    build_queue = models.CharField(
        _('Alternate build queue id'),
        max_length=32,
        null=True,
        blank=True,
    )
    allow_promos = models.BooleanField(
        _('Allow paid advertising'),
        default=True,
        help_text=_('If unchecked, users will still see community ads.'),
    )
    ad_free = models.BooleanField(
        _('Ad-free'),
        default=False,
        help_text='If checked, do not show advertising for this project',
    )
    show_version_warning = models.BooleanField(
        _('Show version warning'),
        default=False,
        help_text=_('Show warning banner in non-stable nor latest versions.'),
    )

    # Sphinx specific build options.
    enable_epub_build = models.BooleanField(
        _('Enable EPUB build'),
        default=True,
        help_text=_(
            'Create a EPUB version of your documentation with each build.',
        ),
    )
    enable_pdf_build = models.BooleanField(
        _('Enable PDF build'),
        default=True,
        help_text=_(
            'Create a PDF version of your documentation with each build.',
        ),
    )

    # Other model data.
    path = models.CharField(
        _('Path'),
        max_length=255,
        editable=False,
        help_text=_(
            'The directory where '
            '<code>conf.py</code> lives',
        ),
    )
    conf_py_file = models.CharField(
        _('Python configuration file'),
        max_length=255,
        default='',
        blank=True,
        help_text=_(
            'Path from project root to <code>conf.py</code> file '
            '(ex. <code>docs/conf.py</code>). '
            'Leave blank if you want us to find it for you.',
        ),
    )

    featured = models.BooleanField(_('Featured'), default=False)
    skip = models.BooleanField(_('Skip'), default=False)
    install_project = models.BooleanField(
        _('Install Project'),
        help_text=_(
            'Install your project inside a virtualenv using <code>setup.py '
            'install</code>',
        ),
        default=False,
    )

    # This model attribute holds the python interpreter used to create the
    # virtual environment
    python_interpreter = models.CharField(
        _('Python Interpreter'),
        max_length=20,
        choices=constants.PYTHON_CHOICES,
        default='python3',
        help_text=_(
            'The Python interpreter used to create the virtual '
            'environment.',
        ),
    )

    use_system_packages = models.BooleanField(
        _('Use system packages'),
        help_text=_(
            'Give the virtual environment access to the global '
            'site-packages dir.',
        ),
        default=False,
    )
    privacy_level = models.CharField(
        _('Privacy Level'),
        max_length=20,
        choices=constants.PRIVACY_CHOICES,
        default=settings.DEFAULT_PRIVACY_LEVEL,
        help_text=_(
            'Level of privacy that you want on the repository.',
        ),
    )
    version_privacy_level = models.CharField(
        _('Version Privacy Level'),
        max_length=20,
        choices=constants.PRIVACY_CHOICES,
        default=settings.DEFAULT_PRIVACY_LEVEL,
        help_text=_(
            'Default level of privacy you want on built '
            'versions of documentation.',
        ),
    )

    # Subprojects
    related_projects = models.ManyToManyField(
        'self',
        verbose_name=_('Related projects'),
        blank=True,
        symmetrical=False,
        through=ProjectRelationship,
    )

    # Language bits
    language = models.CharField(
        _('Language'),
        max_length=20,
        default='en',
        help_text=_(
            'The language the project '
            'documentation is rendered in. '
            "Note: this affects your project's URL.",
        ),
        choices=constants.LANGUAGES,
    )

    programming_language = models.CharField(
        _('Programming Language'),
        max_length=20,
        default='words',
        help_text=_(
            'The primary programming language the project is written in.',
        ),
        choices=constants.PROGRAMMING_LANGUAGES,
        blank=True,
    )
    # A subproject pointed at its main language, so it can be tracked
    main_language_project = models.ForeignKey(
        'self',
        related_name='translations',
        on_delete=models.SET_NULL,
        blank=True,
        null=True,
    )

    has_valid_webhook = models.BooleanField(
        default=False,
        help_text=_('This project has been built with a webhook'),
    )
    has_valid_clone = models.BooleanField(
        default=False,
        help_text=_('This project has been successfully cloned'),
    )

    tags = TaggableManager(blank=True)
    objects = ProjectQuerySet.as_manager()
    all_objects = models.Manager()

    # Property used for storing the latest build for a project when prefetching
    LATEST_BUILD_CACHE = '_latest_build'

    class Meta:
        ordering = ('slug',)

    def __str__(self):
        return self.name

    def save(self, *args, **kwargs):  # pylint: disable=arguments-differ
        from readthedocs.projects import tasks
        first_save = self.pk is None
        if not self.slug:
            # Subdomains can't have underscores in them.
            self.slug = slugify(self.name)
            if not self.slug:
                raise Exception(_('Model must have slug'))
        super().save(*args, **kwargs)
        try:
            latest = self.versions.filter(slug=LATEST).first()
            default_branch = self.get_default_branch()
            if latest and latest.identifier != default_branch:
                latest.identifier = default_branch
                latest.save()
        except Exception:
            log.exception('Failed to update latest identifier')

        try:
            if not first_save:
                log.info(
                    'Re-symlinking project and subprojects: project=%s',
                    self.slug,
                )
                broadcast(
                    type='app',
                    task=tasks.symlink_project,
                    args=[self.pk],
                )
                log.info(
                    'Re-symlinking superprojects: project=%s',
                    self.slug,
                )
                for relationship in self.superprojects.all():
                    broadcast(
                        type='app',
                        task=tasks.symlink_project,
                        args=[relationship.parent.pk],
                    )

        except Exception:
            log.exception('failed to symlink project')
        try:
            if not first_save:
                broadcast(
                    type='app',
                    task=tasks.update_static_metadata,
                    args=[self.pk],
                )
        except Exception:
            log.exception('failed to update static metadata')
        try:
            branch = self.get_default_branch()
            if not self.versions.filter(slug=LATEST).exists():
                self.versions.create_latest(identifier=branch)
        except Exception:
            log.exception('Error creating default branches')

    def delete(self, *args, **kwargs):  # pylint: disable=arguments-differ
        from readthedocs.projects import tasks

        # Remove local FS build artifacts on the web servers
        broadcast(
            type='app',
            task=tasks.remove_dirs,
            args=[(self.doc_path,)],
        )

        # Remove extra resources
        tasks.clean_project_resources(self)

        super().delete(*args, **kwargs)

    def get_absolute_url(self):
        return reverse('projects_detail', args=[self.slug])

    def get_docs_url(self, version_slug=None, lang_slug=None, external=False):
        """
        Return a URL for the docs.

        ``external`` defaults False because we only link external versions in very specific places
        """
        return resolve(
            project=self,
            version_slug=version_slug,
            language=lang_slug,
            external=external,
        )

    def get_builds_url(self):
        return reverse(
            'builds_project_list',
            kwargs={
                'project_slug': self.slug,
            },
        )

    def get_canonical_url(self):
        if settings.DONT_HIT_DB:
            return api.project(self.pk).canonical_url().get()['url']
        return self.get_docs_url()

    def get_subproject_urls(self):
        """
        List subproject URLs.

        This is used in search result linking
        """
        if settings.DONT_HIT_DB:
            return [(proj['slug'], proj['canonical_url']) for proj in
                    (api.project(self.pk).subprojects().get()['subprojects'])]
        return [(proj.child.slug, proj.child.get_docs_url())
                for proj in self.subprojects.all()]

    def get_storage_paths(self):
        """
        Get the paths of all artifacts used by the project.

        :return: the path to an item in storage
                 (can be used with ``storage.url`` to get the URL).
        """
        storage_paths = [
            f'{type_}/{self.slug}'
            for type_ in MEDIA_TYPES
        ]
        return storage_paths

    def get_storage_path(
            self,
            type_,
            version_slug=LATEST,
            include_file=True,
            version_type=None
    ):
        """
        Get a path to a build artifact for use with Django's storage system.

        :param type_: Media content type, ie - 'pdf', 'htmlzip'
        :param version_slug: Project version slug for lookup
        :param include_file: Include file name in return
        :param version_type: Project version type
        :return: the path to an item in storage
            (can be used with ``storage.url`` to get the URL)
        """
        type_dir = type_
        # Add `external/` prefix for external versions
        if version_type == EXTERNAL:
            type_dir = f'{EXTERNAL}/{type_}'

        folder_path = '{}/{}/{}'.format(
            type_dir,
            self.slug,
            version_slug,
        )
        if include_file:
            extension = type_.replace('htmlzip', 'zip')
            return '{}/{}.{}'.format(
                folder_path,
                self.slug,
                extension,
            )
        return folder_path

    def get_production_media_path(self, type_, version_slug, include_file=True):
        """
        Used to see if these files exist so we can offer them for download.

        :param type_: Media content type, ie - 'pdf', 'zip'
        :param version_slug: Project version slug for lookup
        :param include_file: Include file name in return
        :type include_file: bool

        :returns: Full path to media file or path
        """
        if settings.DEFAULT_PRIVACY_LEVEL == 'public' or settings.DEBUG:
            path = os.path.join(
                settings.MEDIA_ROOT,
                type_,
                self.slug,
                version_slug,
            )
        else:
            path = os.path.join(
                settings.PRODUCTION_MEDIA_ARTIFACTS,
                type_,
                self.slug,
                version_slug,
            )
        if include_file:
            path = os.path.join(
                path,
                '{}.{}'.format(self.slug, type_.replace('htmlzip', 'zip')),
            )
        return path

    def get_production_media_url(self, type_, version_slug):
        """Get the URL for downloading a specific media file."""
        # Use project domain for full path --same domain as docs
        # (project-slug.{PUBLIC_DOMAIN} or docs.project.com)
        domain = self.subdomain()

        # NOTE: we can't use ``reverse('project_download_media')`` here
        # because this URL only exists in El Proxito and this method is
        # accessed from Web instance

        if self.is_subproject:
            # docs.example.com/_/downloads/<alias>/<lang>/<ver>/pdf/
            path = f'//{domain}/{DOC_PATH_PREFIX}downloads/{self.alias}/{self.language}/{version_slug}/{type_}/'  # noqa
        else:
            # docs.example.com/_/downloads/<lang>/<ver>/pdf/
            path = f'//{domain}/{DOC_PATH_PREFIX}downloads/{self.language}/{version_slug}/{type_}/'

        return path

    @property
    def is_subproject(self):
        """Return whether or not this project is a subproject."""
        return self.superprojects.exists()

    @property
    def alias(self):
        """Return the alias (as subproject) if it's a subproject."""  # noqa
        if self.is_subproject:
            return self.superprojects.first().alias

    def subdomain(self):
        """Get project subdomain from resolver."""
        return resolve_domain(self)

    def get_downloads(self):
        downloads = {}
        default_version = self.get_default_version()

        for type_ in ('htmlzip', 'epub', 'pdf'):
            downloads[type_] = self.get_production_media_url(
                type_,
                default_version,
            )

        return downloads

    @property
    def clean_repo(self):
        if self.repo.startswith('http://github.com'):
            return self.repo.replace('http://github.com', 'https://github.com')
        return self.repo

    # Doc PATH:
    # MEDIA_ROOT/slug/checkouts/version/<repo>

    @property
    def doc_path(self):
        return os.path.join(settings.DOCROOT, self.slug.replace('_', '-'))

    def checkout_path(self, version=LATEST):
        return os.path.join(self.doc_path, 'checkouts', version)

    @property
    def pip_cache_path(self):
        """Path to pip cache."""
        return os.path.join(self.doc_path, '.cache', 'pip')

    #
    # Paths for symlinks in project doc_path.
    #
    def translations_symlink_path(self, language=None):
        """Path in the doc_path that we symlink translations."""
        if not language:
            language = self.language
        return os.path.join(self.doc_path, 'translations', language)

    #
    # End symlink paths
    #

    def full_doc_path(self, version=LATEST):
        """The path to the documentation root in the project."""
        doc_base = self.checkout_path(version)
        for possible_path in ['docs', 'doc', 'Doc']:
            if os.path.exists(os.path.join(doc_base, '%s' % possible_path)):
                return os.path.join(doc_base, '%s' % possible_path)
        # No docs directory, docs are at top-level.
        return doc_base

    def artifact_path(self, type_, version=LATEST):
        """The path to the build html docs in the project."""
        return os.path.join(self.doc_path, 'artifacts', version, type_)

    def full_build_path(self, version=LATEST):
        """The path to the build html docs in the project."""
        return os.path.join(self.conf_dir(version), '_build', 'html')

    def full_latex_path(self, version=LATEST):
        """The path to the build LaTeX docs in the project."""
        return os.path.join(self.conf_dir(version), '_build', 'latex')

    def full_epub_path(self, version=LATEST):
        """The path to the build epub docs in the project."""
        return os.path.join(self.conf_dir(version), '_build', 'epub')

    # There is currently no support for building man/dash formats, but we keep
    # the support there for existing projects. They might have already existing
    # legacy builds.

    def full_man_path(self, version=LATEST):
        """The path to the build man docs in the project."""
        return os.path.join(self.conf_dir(version), '_build', 'man')

    def full_dash_path(self, version=LATEST):
        """The path to the build dash docs in the project."""
        return os.path.join(self.conf_dir(version), '_build', 'dash')

    def full_json_path(self, version=LATEST):
        """The path to the build json docs in the project."""
        json_path = os.path.join(self.conf_dir(version), '_build', 'json')
        return json_path

    def full_singlehtml_path(self, version=LATEST):
        """The path to the build singlehtml docs in the project."""
        return os.path.join(self.conf_dir(version), '_build', 'singlehtml')

    def rtd_build_path(self, version=LATEST):
        """The destination path where the built docs are copied."""
        return os.path.join(self.doc_path, 'rtd-builds', version)

    def static_metadata_path(self):
        """The path to the static metadata JSON settings file."""
        return os.path.join(self.doc_path, 'metadata.json')

    def conf_file(self, version=LATEST):
        """Find a ``conf.py`` file in the project checkout."""
        if self.conf_py_file:
            conf_path = os.path.join(
                self.checkout_path(version),
                self.conf_py_file,
            )

            if os.path.exists(conf_path):
                log.info('Inserting conf.py file path from model')
                return conf_path

            log.warning("Conf file specified on model doesn't exist")

        files = self.find('conf.py', version)
        if not files:
            files = self.full_find('conf.py', version)
        if len(files) == 1:
            return files[0]
        for filename in files:
            # When multiples conf.py files, we look up the first one that
            # contains the `doc` word in its path and return this one
            if filename.find('doc', 70) != -1:
                return filename

        # If the project has more than one conf.py file but none of them have
        # the `doc` word in the path, we raise an error informing this to the user
        if len(files) > 1:
            raise ProjectConfigurationError(
                ProjectConfigurationError.MULTIPLE_CONF_FILES,
            )

        raise ProjectConfigurationError(ProjectConfigurationError.NOT_FOUND)

    def conf_dir(self, version=LATEST):
        conf_file = self.conf_file(version)
        if conf_file:
            return os.path.dirname(conf_file)

    @property
    def has_good_build(self):
        # Check if there is `_good_build` annotation in the Queryset.
        # Used for Database optimization.
        if hasattr(self, '_good_build'):
            return self._good_build
        return self.builds(manager=INTERNAL).filter(success=True).exists()

    def has_media(self, type_, version_slug=LATEST, version_type=None):
        path = self.get_production_media_path(
            type_=type_, version_slug=version_slug
        )
        if os.path.exists(path):
            return True

        storage = get_storage_class(settings.RTD_BUILD_MEDIA_STORAGE)()
        storage_path = self.get_storage_path(
            type_=type_, version_slug=version_slug,
            version_type=version_type
        )
        return storage.exists(storage_path)

    def has_pdf(self, version_slug=LATEST, version_type=None):
        return self.has_media(
            MEDIA_TYPE_PDF,
            version_slug=version_slug,
            version_type=version_type
        )

    def has_epub(self, version_slug=LATEST, version_type=None):
        return self.has_media(
            MEDIA_TYPE_EPUB,
            version_slug=version_slug,
            version_type=version_type
        )

    def has_htmlzip(self, version_slug=LATEST, version_type=None):
        return self.has_media(
            MEDIA_TYPE_HTMLZIP,
            version_slug=version_slug,
            version_type=version_type
        )

    def vcs_repo(
            self, version=LATEST, environment=None,
            verbose_name=None, version_type=None
    ):
        """
        Return a Backend object for this project able to handle VCS commands.

        :param environment: environment to run the commands
        :type environment: doc_builder.environments.BuildEnvironment
        :param version: version slug for the backend (``LATEST`` by default)
        :type version: str
        """
        # TODO: this seems to be the only method that receives a
        # ``version.slug`` instead of a ``Version`` instance (I prefer an
        # instance here)

        backend = self.vcs_class()
        if not backend:
            repo = None
        else:
            repo = backend(
                self, version, environment=environment,
                verbose_name=verbose_name, version_type=version_type
            )
        return repo

    def vcs_class(self):
        """
        Get the class used for VCS operations.

        This is useful when doing operations that don't need to have the repository on disk.
        """
        return backend_cls.get(self.repo_type)

    def git_service_class(self):
        """Get the service class for project. e.g: GitHubService, GitLabService."""
        from readthedocs.oauth.services import registry

        for service_cls in registry:
            if service_cls.is_project_service(self):
                service = service_cls
                break
        else:
            log.warning('There are no registered services in the application.')
            service = None

        return service

    @property
    def git_provider_name(self):
        """Get the provider name for project. e.g: GitHub, GitLab, BitBucket."""
        service = self.git_service_class()
        if service:
            provider = allauth_registry.by_id(service.adapter.provider_id)
            return provider.name
        return None

    def repo_nonblockinglock(self, version, max_lock_age=None):
        """
        Return a ``NonBlockingLock`` to acquire the lock via context manager.

        :param version: project's version that want to get the lock for.
        :param max_lock_age: time (in seconds) to consider the lock's age is old
            and grab it anyway. It default to the ``container_time_limit`` of
            the project or the default ``DOCKER_LIMITS['time']`` or
            ``REPO_LOCK_SECONDS`` or 30
        """
        if max_lock_age is None:
            max_lock_age = (
                self.container_time_limit or
                settings.DOCKER_LIMITS.get('time') or
                settings.REPO_LOCK_SECONDS
            )

        return NonBlockingLock(
            project=self,
            version=version,
            max_lock_age=max_lock_age,
        )

    def repo_lock(self, version, timeout=5, polling_interval=5):
        return Lock(self, version, timeout, polling_interval)

    def find(self, filename, version):
        """
        Find files inside the project's ``doc`` path.

        :param filename: Filename to search for in project checkout
        :param version: Version instance to set version checkout path
        """
        matches = []
        for root, __, filenames in os.walk(self.full_doc_path(version)):
            for match in fnmatch.filter(filenames, filename):
                matches.append(os.path.join(root, match))
        return matches

    def full_find(self, filename, version):
        """
        Find files inside a project's checkout path.

        :param filename: Filename to search for in project checkout
        :param version: Version instance to set version checkout path
        """
        matches = []
        for root, __, filenames in os.walk(self.checkout_path(version)):
            for match in fnmatch.filter(filenames, filename):
                matches.append(os.path.join(root, match))
        return matches

    def get_latest_build(self, finished=True):
        """
        Get latest build for project.

        :param finished: Return only builds that are in a finished state
        """
        # Check if there is `_latest_build` attribute in the Queryset.
        # Used for Database optimization.
        if hasattr(self, self.LATEST_BUILD_CACHE):
            if self._latest_build:
                return self._latest_build[0]
            return None

        kwargs = {'type': 'html'}
        if finished:
            kwargs['state'] = 'finished'
        return self.builds(manager=INTERNAL).filter(**kwargs).first()

    def api_versions(self):
        from readthedocs.builds.models import APIVersion
        ret = []
        for version_data in api.project(self.pk).active_versions.get()['versions']:
            version = APIVersion(**version_data)
            ret.append(version)
        return sort_version_aware(ret)

    def active_versions(self):
        from readthedocs.builds.models import Version
        versions = Version.internal.public(project=self, only_active=True)
        return (
            versions.filter(built=True, active=True) |
            versions.filter(active=True, uploaded=True)
        )

    def ordered_active_versions(self, **kwargs):
        """
        Get all active versions, sorted.

        :param kwargs: All kwargs are passed down to the
                       `Version.internal.public` queryset.
        """
        from readthedocs.builds.models import Version
        kwargs.update(
            {
                'project': self,
                'only_active': True,
            },
        )
        versions = (
            Version.internal.public(**kwargs)
            .select_related(
                'project',
                'project__main_language_project',
            )
            .prefetch_related(
                Prefetch(
                    'project__superprojects',
                    ProjectRelationship.objects.all().select_related('parent'),
                    to_attr='_superprojects',
                ),
                Prefetch(
                    'project__domains',
                    Domain.objects.filter(canonical=True),
                    to_attr='_canonical_domains',
                ),
            )
        )
        return sort_version_aware(versions)

    def all_active_versions(self):
        """
        Get queryset with all active versions.

        .. note::
            This is a temporary workaround for activate_versions filtering out
            things that were active, but failed to build

        :returns: :py:class:`Version` queryset
        """
        return self.versions(manager=INTERNAL).filter(active=True)

    def get_stable_version(self):
        return self.versions.filter(slug=STABLE).first()

    def update_stable_version(self):
        """
        Returns the version that was promoted to be the new stable version.

        Return ``None`` if no update was made or if there is no version on the
        project that can be considered stable.
        """
        versions = self.versions(manager=INTERNAL).all()
        new_stable = determine_stable_version(versions)
        if new_stable:
            current_stable = self.get_stable_version()
            if current_stable:
                identifier_updated = (
                    new_stable.identifier != current_stable.identifier
                )
                if identifier_updated and current_stable.machine:
                    log.info(
                        'Update stable version: %(project)s:%(version)s',
                        {
                            'project': self.slug,
                            'version': new_stable.identifier,
                        }
                    )
                    current_stable.identifier = new_stable.identifier
                    current_stable.save()
                    return new_stable
            else:
                log.info(
                    'Creating new stable version: %(project)s:%(version)s',
                    {
                        'project': self.slug,
                        'version': new_stable.identifier,
                    }
                )
                current_stable = self.versions.create_stable(
                    type=new_stable.type,
                    identifier=new_stable.identifier,
                )
                return new_stable

    def versions_from_branch_name(self, branch):
        return (
            self.versions.filter(identifier=branch) |
            self.versions.filter(identifier='remotes/origin/%s' % branch) |
            self.versions.filter(identifier='origin/%s' % branch) |
            self.versions.filter(verbose_name=branch)
        )

    def get_default_version(self):
        """
        Get the default version (slug).

        Returns self.default_version if the version with that slug actually
        exists (is built and published). Otherwise returns 'latest'.
        """
        # latest is a special case where we don't have to check if it exists
        if self.default_version == LATEST:
            return self.default_version
        # check if the default_version exists
        version_qs = self.versions.filter(
            slug=self.default_version,
            active=True,
        )
        if version_qs.exists():
            return self.default_version
        return LATEST

    def get_default_branch(self):
        """Get the version representing 'latest'."""
        if self.default_branch:
            return self.default_branch
        return self.vcs_class().fallback_branch

    def add_subproject(self, child, alias=None):
        subproject, __ = ProjectRelationship.objects.get_or_create(
            parent=self,
            child=child,
            alias=alias,
        )
        return subproject

    def remove_subproject(self, child):
        ProjectRelationship.objects.filter(parent=self, child=child).delete()

    def get_parent_relationship(self):
        """
        Get parent project relationship.

        It returns ``None`` if this is a top level project.
        """
        if hasattr(self, '_superprojects'):
            # Cached parent project relationship
            if self._superprojects:
                return self._superprojects[0]
            return None

        return self.superprojects.select_related('parent').first()

    def get_canonical_custom_domain(self):
        """Get the canonical custom domain or None."""
        if hasattr(self, '_canonical_domains'):
            # Cached custom domains
            if self._canonical_domains:
                return self._canonical_domains[0]
            return None

        return self.domains.filter(canonical=True).first()

    @property
    def features(self):
        return Feature.objects.for_project(self)

    def has_feature(self, feature_id):
        """
        Does project have existing feature flag.

        If the feature has a historical True value before the feature was added,
        we consider the project to have the flag. This is used for deprecating a
        feature or changing behavior for new projects
        """
        return self.features.filter(feature_id=feature_id).exists()

    def get_feature_value(self, feature, positive, negative):
        """
        Look up project feature, return corresponding value.

        If a project has a feature, return ``positive``, otherwise return
        ``negative``
        """
        return positive if self.has_feature(feature) else negative

    @property
    def show_advertising(self):
        """
        Whether this project is ad-free.

        :returns: ``True`` if advertising should be shown and ``False`` otherwise
        :rtype: bool
        """
        if self.ad_free or self.gold_owners.exists():
            return False

        return True

    @property
    def environment_variables(self):
        """
        Environment variables to build this particular project.

        :returns: dictionary with all the variables {name: value}
        :rtype: dict
        """
        return {
            variable.name: variable.value
            for variable in self.environmentvariable_set.all()
        }

    def is_valid_as_superproject(self, error_class):
        """
        Checks if the project can be a superproject.

        This is used to handle form and serializer validations
        if check fails returns ValidationError using to the error_class passed
        """
        # Check the parent project is not a subproject already
        if self.superprojects.exists():
            raise error_class(
                _('Subproject nesting is not supported'),
            )

    def is_valid_as_subproject(self, parent, error_class):
        """
        Checks if the project can be a subproject.

        This is used to handle form and serializer validations
        if check fails returns ValidationError using to the error_class passed
        """
        # Check the child project is not a subproject already
        if self.superprojects.exists():
            raise error_class(
                _('Child is already a subproject of another project'),
            )

        # Check the child project is already a superproject
        if self.subprojects.exists():
            raise error_class(
                _('Child is already a superproject'),
            )

        # Check the parent and child are not the same project
        if parent.slug == self.slug:
            raise error_class(
                _('Project can not be subproject of itself'),
            )


class APIProject(Project):

    """
    Project proxy model for API data deserialization.

    This replaces the pattern where API data was deserialized into a mocked
    :py:class:`Project` object. This pattern was confusing, as it was not explicit
    as to what form of object you were working with -- API backed or database
    backed.

    This model preserves the Project model methods, allowing for overrides on
    model field differences. This model pattern will generally only be used on
    builder instances, where we are interacting solely with API data.
    """

    features = []

    class Meta:
        proxy = True

    def __init__(self, *args, **kwargs):
        self.features = kwargs.pop('features', [])
        environment_variables = kwargs.pop('environment_variables', {})
        ad_free = (not kwargs.pop('show_advertising', True))
        # These fields only exist on the API return, not on the model, so we'll
        # remove them to avoid throwing exceptions due to unexpected fields
        for key in ['users', 'resource_uri', 'absolute_url', 'downloads',
                    'main_language_project', 'related_projects']:
            try:
                del kwargs[key]
            except KeyError:
                pass
        super().__init__(*args, **kwargs)

        # Overwrite the database property with the value from the API
        self.ad_free = ad_free
        self._environment_variables = environment_variables

    def save(self, *args, **kwargs):
        return 0

    def has_feature(self, feature_id):
        return feature_id in self.features

    @property
    def show_advertising(self):
        """Whether this project is ad-free (don't access the database)."""
        return not self.ad_free

    @property
    def environment_variables(self):
        return self._environment_variables


class ImportedFile(models.Model):

    """
    Imported files model.

    This tracks files that are output from documentation builds, useful for
    things like CDN invalidation.
    """

    project = models.ForeignKey(
        'Project',
        verbose_name=_('Project'),
        related_name='imported_files',
        on_delete=models.CASCADE,
    )
    version = models.ForeignKey(
        'builds.Version',
        verbose_name=_('Version'),
        related_name='imported_files',
        null=True,
        on_delete=models.CASCADE,
    )
    name = models.CharField(_('Name'), max_length=255)
    slug = models.SlugField(_('Slug'))

    # max_length is set to 4096 because linux has a maximum path length
    # of 4096 characters for most filesystems (including EXT4).
    # https://github.com/rtfd/readthedocs.org/issues/5061
    path = models.CharField(_('Path'), max_length=4096)
    md5 = models.CharField(_('MD5 checksum'), max_length=255)
    commit = models.CharField(_('Commit'), max_length=255)
    build = models.IntegerField(_('Build id'), null=True)
    modified_date = models.DateTimeField(_('Modified date'), auto_now=True)

    def get_absolute_url(self):
        return resolve(
            project=self.project,
            version_slug=self.version.slug,
            filename=self.path,
            # this should always be False because we don't have ImportedFile's for external versions
            external=False,
        )

    def __str__(self):
        return '{}: {}'.format(self.name, self.project)


class HTMLFile(ImportedFile):

    """
    Imported HTML file Proxy model.

    This tracks only the HTML files for indexing to search.
    """

    class Meta:
        proxy = True

    objects = HTMLFileManager.from_queryset(HTMLFileQuerySet)()

    def get_processed_json(self):
        """
        Get the parsed JSON for search indexing.

        Check for two paths for each index file
        This is because HTMLDir can generate a file from two different places:

        * foo.rst
        * foo/index.rst

        Both lead to `foo/index.html`
        https://github.com/rtfd/readthedocs.org/issues/5368
        """
        file_path = None
        storage = get_storage_class(settings.RTD_BUILD_MEDIA_STORAGE)()

        fjson_paths = []
        basename = os.path.splitext(self.path)[0]
        fjson_paths.append(basename + '.fjson')
        if basename.endswith('/index'):
            new_basename = re.sub(r'\/index$', '', basename)
            fjson_paths.append(new_basename + '.fjson')

        storage_path = self.project.get_storage_path(
            type_='json', version_slug=self.version.slug, include_file=False
        )
        try:
            for fjson_path in fjson_paths:
                file_path = storage.join(storage_path, fjson_path)
                if storage.exists(file_path):
                    return process_file(file_path)
        except Exception:
            log.warning(
                'Unhandled exception during search processing file: %s',
                file_path,
            )

        return {
            'path': file_path,
            'title': '',
            'sections': [],
            'domain_data': {},
        }

    @cached_property
    def processed_json(self):
        return self.get_processed_json()


class Notification(models.Model):
    project = models.ForeignKey(
        Project,
        related_name='%(class)s_notifications',
        on_delete=models.CASCADE,
    )
    objects = RelatedProjectQuerySet.as_manager()

    class Meta:
        abstract = True


class EmailHook(Notification):
    email = models.EmailField()

    def __str__(self):
        return self.email


class WebHook(Notification):
    url = models.URLField(
        max_length=600,
        blank=True,
        help_text=_('URL to send the webhook to'),
    )

    def __str__(self):
        return self.url


class Domain(models.Model):

    """A custom domain name for a project."""

    project = models.ForeignKey(
        Project,
        related_name='domains',
        on_delete=models.CASCADE,
    )
    domain = models.CharField(
        _('Domain'),
        unique=True,
        max_length=255,
        validators=[validate_domain_name],
    )
    machine = models.BooleanField(
        default=False,
        help_text=_('This Domain was auto-created'),
    )
    cname = models.BooleanField(
        default=False,
        help_text=_('This Domain is a CNAME for the project'),
    )
    canonical = models.BooleanField(
        default=False,
        help_text=_(
            'This Domain is the primary one where the documentation is '
            'served from',
        ),
    )
    https = models.BooleanField(
        _('Use HTTPS'),
        default=False,
        help_text=_('Always use HTTPS for this domain'),
    )
    count = models.IntegerField(
        default=0,
        help_text=_('Number of times this domain has been hit'),
    )

    objects = RelatedProjectQuerySet.as_manager()

    class Meta:
        ordering = ('-canonical', '-machine', 'domain')

    def __str__(self):
        return '{domain} pointed at {project}'.format(
            domain=self.domain,
            project=self.project.name,
        )

    def save(self, *args, **kwargs):  # pylint: disable=arguments-differ
        from readthedocs.projects import tasks
        parsed = urlparse(self.domain)
        if parsed.scheme or parsed.netloc:
            self.domain = parsed.netloc
        else:
            self.domain = parsed.path
        super().save(*args, **kwargs)
        broadcast(
            type='app',
            task=tasks.symlink_domain,
            args=[self.project.pk, self.domain],
        )

    def delete(self, *args, **kwargs):  # pylint: disable=arguments-differ
        from readthedocs.projects import tasks
        broadcast(
            type='app',
            task=tasks.symlink_domain,
            args=[self.project.pk, self.domain, True],
        )
        super().delete(*args, **kwargs)


class Feature(models.Model):

    """
    Project feature flags.

    Features should generally be added here as choices, however features may
    also be added dynamically from a signal in other packages. Features can be
    added by external packages with the use of signals::

        @receiver(pre_init, sender=Feature)
        def add_features(sender, **kwargs):
            sender.FEATURES += (('blah', 'BLAH'),)

    The FeatureForm will grab the updated list on instantiation.
    """

    # Feature constants - this is not a exhaustive list of features, features
    # may be added by other packages
    USE_SPHINX_LATEST = 'use_sphinx_latest'
    ALLOW_DEPRECATED_WEBHOOKS = 'allow_deprecated_webhooks'
    PIP_ALWAYS_UPGRADE = 'pip_always_upgrade'
    DONT_OVERWRITE_SPHINX_CONTEXT = 'dont_overwrite_sphinx_context'
    MKDOCS_THEME_RTD = 'mkdocs_theme_rtd'
    API_LARGE_DATA = 'api_large_data'
    DONT_SHALLOW_CLONE = 'dont_shallow_clone'
    USE_TESTING_BUILD_IMAGE = 'use_testing_build_image'
    SHARE_SPHINX_DOCTREE = 'share_sphinx_doctree'
    DEFAULT_TO_MKDOCS_0_17_3 = 'default_to_mkdocs_0_17_3'
    CLEAN_AFTER_BUILD = 'clean_after_build'
    EXTERNAL_VERSION_BUILD = 'external_version_build'
    UPDATE_CONDA_STARTUP = 'update_conda_startup'
    CONDA_APPEND_CORE_REQUIREMENTS = 'conda_append_core_requirements'
    ALL_VERSIONS_IN_HTML_CONTEXT = 'all_versions_in_html_context'
    SKIP_SYNC_TAGS = 'skip_sync_tags'
    SKIP_SYNC_BRANCHES = 'skip_sync_branches'
    CACHED_ENVIRONMENT = 'cached_environment'
<<<<<<< HEAD
    CELERY_ROUTER = 'celery_router'
=======
    LIMIT_CONCURRENT_BUILDS = 'limit_concurrent_builds'
>>>>>>> 5355f90c

    FEATURES = (
        (USE_SPHINX_LATEST, _('Use latest version of Sphinx')),
        (ALLOW_DEPRECATED_WEBHOOKS, _('Allow deprecated webhook views')),
        (PIP_ALWAYS_UPGRADE, _('Always run pip install --upgrade')),
        (
            DONT_OVERWRITE_SPHINX_CONTEXT,
            _(
                'Do not overwrite context vars in conf.py with Read the Docs context',
            ),
        ),
        (
            MKDOCS_THEME_RTD,
            _('Use Read the Docs theme for MkDocs as default theme'),
        ),
        (
            DONT_SHALLOW_CLONE,
            _('Do not shallow clone when cloning git repos'),
        ),
        (
            USE_TESTING_BUILD_IMAGE,
            _('Use Docker image labelled as `testing` to build the docs'),
        ),
        (
            API_LARGE_DATA,
            _('Try alternative method of posting large data'),
        ),
        (
            SHARE_SPHINX_DOCTREE,
            _('Use shared directory for doctrees'),
        ),
        (
            DEFAULT_TO_MKDOCS_0_17_3,
            _('Install mkdocs 0.17.3 by default'),
        ),
        (
            CLEAN_AFTER_BUILD,
            _('Clean all files used in the build process'),
        ),
        (
            EXTERNAL_VERSION_BUILD,
            _('Enable project to build on pull/merge requests'),
        ),
        (
            UPDATE_CONDA_STARTUP,
            _('Upgrade conda before creating the environment'),
        ),
        (
            CONDA_APPEND_CORE_REQUIREMENTS,
            _('Append Read the Docs core requirements to environment.yml file'),
        ),
        (
            ALL_VERSIONS_IN_HTML_CONTEXT,
            _(
                'Pass all versions (including private) into the html context '
                'when building with Sphinx'
            ),
        ),
        (
            SKIP_SYNC_BRANCHES,
            _('Skip syncing branches'),
        ),
        (
            SKIP_SYNC_TAGS,
            _('Skip syncing tags'),
        ),
        (
            CACHED_ENVIRONMENT,
            _('Cache the environment (virtualenv, conda, pip cache, repository) in storage'),
        ),
        (
<<<<<<< HEAD
            CELERY_ROUTER,
            _('Route tasks using our custom task router'),
=======
            LIMIT_CONCURRENT_BUILDS,
            _('Limit the amount of concurrent builds'),
>>>>>>> 5355f90c
        ),
    )

    projects = models.ManyToManyField(
        Project,
        blank=True,
    )
    # Feature is not implemented as a ChoiceField, as we don't want validation
    # at the database level on this field. Arbitrary values are allowed here.
    feature_id = models.CharField(
        _('Feature identifier'),
        max_length=32,
        unique=True,
    )
    add_date = models.DateTimeField(
        _('Date feature was added'),
        auto_now_add=True,
    )
    default_true = models.BooleanField(
        _('Historical default is True'),
        default=False,
    )

    objects = FeatureQuerySet.as_manager()

    def __str__(self):
        return '{} feature'.format(self.get_feature_display(),)

    def get_feature_display(self):
        """
        Implement display name field for fake ChoiceField.

        Because the field is not a ChoiceField here, we need to manually
        implement this behavior.
        """
        return dict(self.FEATURES).get(self.feature_id, self.feature_id)


class EnvironmentVariable(TimeStampedModel, models.Model):
    name = models.CharField(
        max_length=128,
        help_text=_('Name of the environment variable'),
    )
    value = models.CharField(
        max_length=2048,
        help_text=_('Value of the environment variable'),
    )
    project = models.ForeignKey(
        Project,
        on_delete=models.CASCADE,
        help_text=_('Project where this variable will be used'),
    )

    objects = RelatedProjectQuerySet.as_manager()

    def __str__(self):
        return self.name

    def save(self, *args, **kwargs):  # pylint: disable=arguments-differ
        self.value = quote(self.value)
        return super().save(*args, **kwargs)<|MERGE_RESOLUTION|>--- conflicted
+++ resolved
@@ -1514,11 +1514,8 @@
     SKIP_SYNC_TAGS = 'skip_sync_tags'
     SKIP_SYNC_BRANCHES = 'skip_sync_branches'
     CACHED_ENVIRONMENT = 'cached_environment'
-<<<<<<< HEAD
     CELERY_ROUTER = 'celery_router'
-=======
     LIMIT_CONCURRENT_BUILDS = 'limit_concurrent_builds'
->>>>>>> 5355f90c
 
     FEATURES = (
         (USE_SPHINX_LATEST, _('Use latest version of Sphinx')),
@@ -1590,13 +1587,12 @@
             _('Cache the environment (virtualenv, conda, pip cache, repository) in storage'),
         ),
         (
-<<<<<<< HEAD
             CELERY_ROUTER,
             _('Route tasks using our custom task router'),
-=======
+        ),
+        (
             LIMIT_CONCURRENT_BUILDS,
             _('Limit the amount of concurrent builds'),
->>>>>>> 5355f90c
         ),
     )
 
