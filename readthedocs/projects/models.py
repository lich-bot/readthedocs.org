# -*- coding: utf-8 -*-

"""Project models."""

import fnmatch
import logging
import re
import os
from urllib.parse import urlparse

from django.conf import settings
from django.contrib.auth.models import User
<<<<<<< HEAD
from django.core.files.storage import get_storage_class
from django.urls import NoReverseMatch, reverse
=======
>>>>>>> 2bf6e994
from django.db import models
from django.urls import NoReverseMatch, reverse
from django.utils.encoding import python_2_unicode_compatible
from django.utils.functional import cached_property
from django.utils.translation import ugettext_lazy as _
from django_extensions.db.models import TimeStampedModel
from guardian.shortcuts import assign
from six.moves import shlex_quote
from taggit.managers import TaggableManager

from readthedocs.builds.constants import LATEST, STABLE
from readthedocs.core.resolver import resolve, resolve_domain
from readthedocs.core.utils import broadcast, slugify
from readthedocs.projects import constants
from readthedocs.projects.exceptions import ProjectConfigurationError
from readthedocs.projects.managers import HTMLFileManager
from readthedocs.projects.querysets import (
    ChildRelatedProjectQuerySet,
    FeatureQuerySet,
    ProjectQuerySet,
    RelatedProjectQuerySet,
)
from readthedocs.projects.templatetags.projects_tags import sort_version_aware
from readthedocs.projects.validators import (
    validate_domain_name,
    validate_repository_url,
)
from readthedocs.projects.version_handling import determine_stable_version
from readthedocs.restapi.client import api
from readthedocs.search.parse_json import process_file
from readthedocs.vcs_support.backends import backend_cls
from readthedocs.vcs_support.utils import Lock, NonBlockingLock


log = logging.getLogger(__name__)
storage = get_storage_class()()


@python_2_unicode_compatible
class ProjectRelationship(models.Model):

    """
    Project to project relationship.

    This is used for subprojects
    """

    parent = models.ForeignKey(
        'Project',
        verbose_name=_('Parent'),
        related_name='subprojects',
    )
    child = models.ForeignKey(
        'Project',
        verbose_name=_('Child'),
        related_name='superprojects',
    )
    alias = models.SlugField(
        _('Alias'),
        max_length=255,
        null=True,
        blank=True,
        db_index=False,
    )

    objects = ChildRelatedProjectQuerySet.as_manager()

    def __str__(self):
        return '{} -> {}'.format(self.parent, self.child)

    def save(self, *args, **kwargs):  # pylint: disable=arguments-differ
        if not self.alias:
            self.alias = self.child.slug
        super().save(*args, **kwargs)

    # HACK
    def get_absolute_url(self):
        return resolve(self.child)


@python_2_unicode_compatible
class Project(models.Model):

    """Project model."""

    # Auto fields
    pub_date = models.DateTimeField(_('Publication date'), auto_now_add=True)
    modified_date = models.DateTimeField(_('Modified date'), auto_now=True)

    # Generally from conf.py
    users = models.ManyToManyField(
        User,
        verbose_name=_('User'),
        related_name='projects',
    )
    # A DNS label can contain up to 63 characters.
    name = models.CharField(_('Name'), max_length=63)
    slug = models.SlugField(_('Slug'), max_length=63, unique=True)
    description = models.TextField(
        _('Description'),
        blank=True,
        help_text=_(
            'The reStructuredText '
            'description of the project',
        ),
    )
    repo = models.CharField(
        _('Repository URL'),
        max_length=255,
        validators=[validate_repository_url],
        help_text=_('Hosted documentation repository URL'),
    )
    repo_type = models.CharField(
        _('Repository type'),
        max_length=10,
        choices=constants.REPO_CHOICES,
        default='git',
    )
    project_url = models.URLField(
        _('Project homepage'),
        blank=True,
        help_text=_('The project\'s homepage'),
    )
    canonical_url = models.URLField(
        _('Canonical URL'),
        blank=True,
        help_text=_('URL that documentation is expected to serve from'),
    )
    single_version = models.BooleanField(
        _('Single version'),
        default=False,
        help_text=_(
            'A single version site has no translations and only your '
            '"latest" version, served at the root of the domain. Use '
            'this with caution, only turn it on if you will <b>never</b> '
            'have multiple versions of your docs.',
        ),
    )
    default_version = models.CharField(
        _('Default version'),
        max_length=255,
        default=LATEST,
        help_text=_('The version of your project that / redirects to'),
    )
    # In default_branch, None means the backend should choose the
    # appropriate branch. Eg 'master' for git
    default_branch = models.CharField(
        _('Default branch'),
        max_length=255,
        default=None,
        null=True,
        blank=True,
        help_text=_(
            'What branch "latest" points to. Leave empty '
            'to use the default value for your VCS (eg. '
            '<code>trunk</code> or <code>master</code>).',
        ),
    )
    requirements_file = models.CharField(
        _('Requirements file'),
        max_length=255,
        default=None,
        null=True,
        blank=True,
        help_text=_(
            'A <a '
            'href="https://pip.pypa.io/en/latest/user_guide.html#requirements-files">'
            'pip requirements file</a> needed to build your documentation. '
            'Path from the root of your project.',
        ),
    )
    documentation_type = models.CharField(
        _('Documentation type'),
        max_length=20,
        choices=constants.DOCUMENTATION_CHOICES,
        default='sphinx',
        help_text=_(
            'Type of documentation you are building. <a href="'
            'http://www.sphinx-doc.org/en/stable/builders.html#sphinx.builders.html.'
            'DirectoryHTMLBuilder">More info</a>.',
        ),
    )

    # Project features
    cdn_enabled = models.BooleanField(_('CDN Enabled'), default=False)
    analytics_code = models.CharField(
        _('Analytics code'),
        max_length=50,
        null=True,
        blank=True,
        help_text=_(
            'Google Analytics Tracking ID '
            '(ex. <code>UA-22345342-1</code>). '
            'This may slow down your page loads.',
        ),
    )
    container_image = models.CharField(
        _('Alternative container image'),
        max_length=64,
        null=True,
        blank=True,
    )
    container_mem_limit = models.CharField(
        _('Container memory limit'),
        max_length=10,
        null=True,
        blank=True,
        help_text=_(
            'Memory limit in Docker format '
            '-- example: <code>512m</code> or <code>1g</code>',
        ),
    )
    container_time_limit = models.IntegerField(
        _('Container time limit in seconds'),
        null=True,
        blank=True,
    )
    build_queue = models.CharField(
        _('Alternate build queue id'),
        max_length=32,
        null=True,
        blank=True,
    )
    allow_promos = models.BooleanField(
        _('Allow paid advertising'),
        default=True,
        help_text=_('If unchecked, users will still see community ads.'),
    )
    ad_free = models.BooleanField(
        _('Ad-free'),
        default=False,
        help_text='If checked, do not show advertising for this project',
    )
    show_version_warning = models.BooleanField(
        _('Show version warning'),
        default=False,
        help_text=_('Show warning banner in non-stable nor latest versions.'),
    )

    # Sphinx specific build options.
    enable_epub_build = models.BooleanField(
        _('Enable EPUB build'),
        default=True,
        help_text=_(
            'Create a EPUB version of your documentation with each build.',
        ),
    )
    enable_pdf_build = models.BooleanField(
        _('Enable PDF build'),
        default=True,
        help_text=_(
            'Create a PDF version of your documentation with each build.',
        ),
    )

    # Other model data.
    path = models.CharField(
        _('Path'),
        max_length=255,
        editable=False,
        help_text=_(
            'The directory where '
            '<code>conf.py</code> lives',
        ),
    )
    conf_py_file = models.CharField(
        _('Python configuration file'),
        max_length=255,
        default='',
        blank=True,
        help_text=_(
            'Path from project root to <code>conf.py</code> file '
            '(ex. <code>docs/conf.py</code>). '
            'Leave blank if you want us to find it for you.',
        ),
    )

    featured = models.BooleanField(_('Featured'), default=False)
    skip = models.BooleanField(_('Skip'), default=False)
    install_project = models.BooleanField(
        _('Install Project'),
        help_text=_(
            'Install your project inside a virtualenv using <code>setup.py '
            'install</code>',
        ),
        default=False,
    )

    # This model attribute holds the python interpreter used to create the
    # virtual environment
    python_interpreter = models.CharField(
        _('Python Interpreter'),
        max_length=20,
        choices=constants.PYTHON_CHOICES,
        default='python',
        help_text=_(
            'The Python interpreter used to create the virtual '
            'environment.',
        ),
    )

    use_system_packages = models.BooleanField(
        _('Use system packages'),
        help_text=_(
            'Give the virtual environment access to the global '
            'site-packages dir.',
        ),
        default=False,
    )
    privacy_level = models.CharField(
        _('Privacy Level'),
        max_length=20,
        choices=constants.PRIVACY_CHOICES,
        default=getattr(
            settings,
            'DEFAULT_PRIVACY_LEVEL',
            'public',
        ),
        help_text=_(
            'Level of privacy that you want on the repository. '
            'Protected means public but not in listings.',
        ),
    )
    version_privacy_level = models.CharField(
        _('Version Privacy Level'),
        max_length=20,
        choices=constants.PRIVACY_CHOICES,
        default=getattr(
            settings,
            'DEFAULT_PRIVACY_LEVEL',
            'public',
        ),
        help_text=_(
            'Default level of privacy you want on built '
            'versions of documentation.',
        ),
    )

    # Subprojects
    related_projects = models.ManyToManyField(
        'self',
        verbose_name=_('Related projects'),
        blank=True,
        symmetrical=False,
        through=ProjectRelationship,
    )

    # Language bits
    language = models.CharField(
        _('Language'),
        max_length=20,
        default='en',
        help_text=_(
            'The language the project '
            'documentation is rendered in. '
            "Note: this affects your project's URL.",
        ),
        choices=constants.LANGUAGES,
    )

    programming_language = models.CharField(
        _('Programming Language'),
        max_length=20,
        default='words',
        help_text=_(
            'The primary programming language the project is written in.',
        ),
        choices=constants.PROGRAMMING_LANGUAGES,
        blank=True,
    )
    # A subproject pointed at its main language, so it can be tracked
    main_language_project = models.ForeignKey(
        'self',
        related_name='translations',
        on_delete=models.SET_NULL,
        blank=True,
        null=True,
    )

    has_valid_webhook = models.BooleanField(
        default=False,
        help_text=_('This project has been built with a webhook'),
    )
    has_valid_clone = models.BooleanField(
        default=False,
        help_text=_('This project has been successfully cloned'),
    )

    tags = TaggableManager(blank=True)
    objects = ProjectQuerySet.as_manager()
    all_objects = models.Manager()

    class Meta:
        ordering = ('slug',)
        permissions = (
            # Translators: Permission around whether a user can view the
            # project
            ('view_project', _('View Project')),
        )

    def __str__(self):
        return self.name

    def save(self, *args, **kwargs):  # pylint: disable=arguments-differ
        from readthedocs.projects import tasks
        first_save = self.pk is None
        if not self.slug:
            # Subdomains can't have underscores in them.
            self.slug = slugify(self.name)
            if not self.slug:
                raise Exception(_('Model must have slug'))
        super().save(*args, **kwargs)
        for owner in self.users.all():
            assign('view_project', owner, self)
        try:
            latest = self.versions.filter(slug=LATEST).first()
            default_branch = self.get_default_branch()
            if latest and latest.identifier != default_branch:
                latest.identifier = default_branch
                latest.save()
        except Exception:
            log.exception('Failed to update latest identifier')

        try:
            if not first_save:
                log.info(
                    'Re-symlinking project and subprojects: project=%s',
                    self.slug,
                )
                broadcast(
                    type='app',
                    task=tasks.symlink_project,
                    args=[self.pk],
                )
                log.info(
                    'Re-symlinking superprojects: project=%s',
                    self.slug,
                )
                for relationship in self.superprojects.all():
                    broadcast(
                        type='app',
                        task=tasks.symlink_project,
                        args=[relationship.parent.pk],
                    )

        except Exception:
            log.exception('failed to symlink project')
        try:
            if not first_save:
                broadcast(
                    type='app',
                    task=tasks.update_static_metadata,
                    args=[self.pk],
                )
        except Exception:
            log.exception('failed to update static metadata')
        try:
            branch = self.default_branch or self.vcs_repo().fallback_branch
            if not self.versions.filter(slug=LATEST).exists():
                self.versions.create_latest(identifier=branch)
        except Exception:
            log.exception('Error creating default branches')

    def get_absolute_url(self):
        return reverse('projects_detail', args=[self.slug])

    def get_docs_url(self, version_slug=None, lang_slug=None, private=None):
        """
        Return a URL for the docs.

        Always use http for now, to avoid content warnings.
        """
        return resolve(
            project=self,
            version_slug=version_slug,
            language=lang_slug,
            private=private,
        )

    def get_builds_url(self):
        return reverse(
            'builds_project_list',
            kwargs={
                'project_slug': self.slug,
            },
        )

    def get_canonical_url(self):
        if getattr(settings, 'DONT_HIT_DB', True):
            return api.project(self.pk).canonical_url().get()['url']
        return self.get_docs_url()

    def get_subproject_urls(self):
        """
        List subproject URLs.

        This is used in search result linking
        """
        if getattr(settings, 'DONT_HIT_DB', True):
            return [(proj['slug'], proj['canonical_url']) for proj in
                    (api.project(self.pk).subprojects().get()['subprojects'])]
        return [(proj.child.slug, proj.child.get_docs_url())
                for proj in self.subprojects.all()]

    def get_storage_path(self, type_, version_slug=LATEST):
        """
        Get a path to a build artifact for use with Django's storage system

        :param type_: Media content type, ie - 'pdf', 'htmlzip'
        :param version_slug: Project version slug for lookup
        :return: the path to an item in storage
            (can be used with ``storage.url`` to get the URL)
        """
        extension = type_.replace('htmlzip', 'zip')
        return '{}/{}/{}/{}.{}'.format(
            type_,
            self.slug,
            version_slug,
            self.slug,
            extension,
        )

    def get_production_media_path(self, type_, version_slug, include_file=True):
        """
        Used to see if these files exist so we can offer them for download.

        :param type_: Media content type, ie - 'pdf', 'zip'
        :param version_slug: Project version slug for lookup
        :param include_file: Include file name in return
        :type include_file: bool

        :returns: Full path to media file or path
        """
        if getattr(settings, 'DEFAULT_PRIVACY_LEVEL',
                   'public') == 'public' or settings.DEBUG:
            path = os.path.join(
                settings.MEDIA_ROOT,
                type_,
                self.slug,
                version_slug,
            )
        else:
            path = os.path.join(
                settings.PRODUCTION_MEDIA_ARTIFACTS,
                type_,
                self.slug,
                version_slug,
            )
        if include_file:
            path = os.path.join(
                path,
                '{}.{}'.format(self.slug, type_.replace('htmlzip', 'zip')),
            )
        return path

    def get_production_media_url(self, type_, version_slug, full_path=True):
        """Get the URL for downloading a specific media file."""
        try:
            path = reverse(
                'project_download_media',
                kwargs={
                    'project_slug': self.slug,
                    'type_': type_,
                    'version_slug': version_slug,
                },
            )
        except NoReverseMatch:
            return ''
        if full_path:
            path = '//{}{}'.format(settings.PRODUCTION_DOMAIN, path)
        return path

    def subdomain(self):
        """Get project subdomain from resolver."""
        return resolve_domain(self)

    def get_downloads(self):
        downloads = {}
        downloads['htmlzip'] = self.get_production_media_url(
            'htmlzip',
            self.get_default_version(),
        )
        downloads['epub'] = self.get_production_media_url(
            'epub',
            self.get_default_version(),
        )
        downloads['pdf'] = self.get_production_media_url(
            'pdf',
            self.get_default_version(),
        )
        return downloads

    @property
    def clean_repo(self):
        if self.repo.startswith('http://github.com'):
            return self.repo.replace('http://github.com', 'https://github.com')
        return self.repo

    # Doc PATH:
    # MEDIA_ROOT/slug/checkouts/version/<repo>

    @property
    def doc_path(self):
        return os.path.join(settings.DOCROOT, self.slug.replace('_', '-'))

    def checkout_path(self, version=LATEST):
        return os.path.join(self.doc_path, 'checkouts', version)

    @property
    def pip_cache_path(self):
        """Path to pip cache."""
        if getattr(settings, 'GLOBAL_PIP_CACHE', False) and settings.DEBUG:
            return settings.GLOBAL_PIP_CACHE
        return os.path.join(self.doc_path, '.cache', 'pip')

    #
    # Paths for symlinks in project doc_path.
    #
    def translations_symlink_path(self, language=None):
        """Path in the doc_path that we symlink translations."""
        if not language:
            language = self.language
        return os.path.join(self.doc_path, 'translations', language)

    #
    # End symlink paths
    #

    def full_doc_path(self, version=LATEST):
        """The path to the documentation root in the project."""
        doc_base = self.checkout_path(version)
        for possible_path in ['docs', 'doc', 'Doc']:
            if os.path.exists(os.path.join(doc_base, '%s' % possible_path)):
                return os.path.join(doc_base, '%s' % possible_path)
        # No docs directory, docs are at top-level.
        return doc_base

    def artifact_path(self, type_, version=LATEST):
        """The path to the build html docs in the project."""
        return os.path.join(self.doc_path, 'artifacts', version, type_)

    def full_build_path(self, version=LATEST):
        """The path to the build html docs in the project."""
        return os.path.join(self.conf_dir(version), '_build', 'html')

    def full_latex_path(self, version=LATEST):
        """The path to the build LaTeX docs in the project."""
        return os.path.join(self.conf_dir(version), '_build', 'latex')

    def full_epub_path(self, version=LATEST):
        """The path to the build epub docs in the project."""
        return os.path.join(self.conf_dir(version), '_build', 'epub')

    # There is currently no support for building man/dash formats, but we keep
    # the support there for existing projects. They might have already existing
    # legacy builds.

    def full_man_path(self, version=LATEST):
        """The path to the build man docs in the project."""
        return os.path.join(self.conf_dir(version), '_build', 'man')

    def full_dash_path(self, version=LATEST):
        """The path to the build dash docs in the project."""
        return os.path.join(self.conf_dir(version), '_build', 'dash')

    def full_json_path(self, version=LATEST):
        """The path to the build json docs in the project."""
        json_path = os.path.join(self.conf_dir(version), '_build', 'json')
        return json_path

    def full_singlehtml_path(self, version=LATEST):
        """The path to the build singlehtml docs in the project."""
        return os.path.join(self.conf_dir(version), '_build', 'singlehtml')

    def rtd_build_path(self, version=LATEST):
        """The destination path where the built docs are copied."""
        return os.path.join(self.doc_path, 'rtd-builds', version)

    def static_metadata_path(self):
        """The path to the static metadata JSON settings file."""
        return os.path.join(self.doc_path, 'metadata.json')

    def conf_file(self, version=LATEST):
        """Find a ``conf.py`` file in the project checkout."""
        if self.conf_py_file:
            conf_path = os.path.join(
                self.checkout_path(version),
                self.conf_py_file,
            )

            if os.path.exists(conf_path):
                log.info('Inserting conf.py file path from model')
                return conf_path

            log.warning("Conf file specified on model doesn't exist")

        files = self.find('conf.py', version)
        if not files:
            files = self.full_find('conf.py', version)
        if len(files) == 1:
            return files[0]
        for filename in files:
            # When multiples conf.py files, we look up the first one that
            # contains the `doc` word in its path and return this one
            if filename.find('doc', 70) != -1:
                return filename

        # If the project has more than one conf.py file but none of them have
        # the `doc` word in the path, we raise an error informing this to the user
        if len(files) > 1:
            raise ProjectConfigurationError(
                ProjectConfigurationError.MULTIPLE_CONF_FILES,
            )

        raise ProjectConfigurationError(ProjectConfigurationError.NOT_FOUND)

    def conf_dir(self, version=LATEST):
        conf_file = self.conf_file(version)
        if conf_file:
            return os.path.dirname(conf_file)

    @property
    def is_imported(self):
        return bool(self.repo)

    @property
    def has_good_build(self):
        return self.builds.filter(success=True).exists()

    @property
    def has_versions(self):
        return self.versions.exists()

    @property
    def has_aliases(self):
        return self.aliases.exists()

    def has_pdf(self, version_slug=LATEST):
        if not self.enable_pdf_build:
            return False
<<<<<<< HEAD

        path = self.get_production_media_path(type_='pdf', version_slug=version_slug)
        storage_path = self.get_storage_path(type_='pdf', version_slug=version_slug)
        return os.path.exists(path) or storage.exists(storage_path)
=======
        return os.path.exists(
            self.get_production_media_path(
                type_='pdf',
                version_slug=version_slug,
            )
        )
>>>>>>> 2bf6e994

    def has_epub(self, version_slug=LATEST):
        if not self.enable_epub_build:
            return False
<<<<<<< HEAD

        path = self.get_production_media_path(type_='epub', version_slug=version_slug)
        storage_path = self.get_storage_path(type_='epub', version_slug=version_slug)
        return os.path.exists(path) or storage.exists(storage_path)

    def has_htmlzip(self, version_slug=LATEST):
        path = self.get_production_media_path(type_='htmlzip', version_slug=version_slug)
        storage_path = self.get_storage_path(type_='htmlzip', version_slug=version_slug)
        return os.path.exists(path) or storage.exists(storage_path)
=======
        return os.path.exists(
            self.get_production_media_path(
                type_='epub',
                version_slug=version_slug,
            )
        )

    def has_htmlzip(self, version_slug=LATEST):
        return os.path.exists(
            self.get_production_media_path(
                type_='htmlzip',
                version_slug=version_slug,
            )
        )
>>>>>>> 2bf6e994

    @property
    def sponsored(self):
        return False

    def vcs_repo(self, version=LATEST, environment=None):
        """
        Return a Backend object for this project able to handle VCS commands.

        :param environment: environment to run the commands
        :type environment: doc_builder.environments.BuildEnvironment
        :param version: version slug for the backend (``LATEST`` by default)
        :type version: str
        """
        # TODO: this seems to be the only method that receives a
        # ``version.slug`` instead of a ``Version`` instance (I prefer an
        # instance here)

        backend = backend_cls.get(self.repo_type)
        if not backend:
            repo = None
        else:
            repo = backend(self, version, environment)
        return repo

    def repo_nonblockinglock(self, version, max_lock_age=None):
        """
        Return a ``NonBlockingLock`` to acquire the lock via context manager.

        :param version: project's version that want to get the lock for.
        :param max_lock_age: time (in seconds) to consider the lock's age is old
            and grab it anyway. It default to the ``container_time_limit`` of
            the project or the default ``DOCKER_LIMITS['time']`` or
            ``REPO_LOCK_SECONDS`` or 30
        """
        if max_lock_age is None:
            max_lock_age = (
                self.container_time_limit or
                getattr(settings, 'DOCKER_LIMITS', {}).get('time') or
                getattr(settings, 'REPO_LOCK_SECONDS', 30)
            )

        return NonBlockingLock(
            project=self,
            version=version,
            max_lock_age=max_lock_age,
        )

    def repo_lock(self, version, timeout=5, polling_interval=5):
        return Lock(self, version, timeout, polling_interval)

    def find(self, filename, version):
        """
        Find files inside the project's ``doc`` path.

        :param filename: Filename to search for in project checkout
        :param version: Version instance to set version checkout path
        """
        matches = []
        for root, __, filenames in os.walk(self.full_doc_path(version)):
            for match in fnmatch.filter(filenames, filename):
                matches.append(os.path.join(root, match))
        return matches

    def full_find(self, filename, version):
        """
        Find files inside a project's checkout path.

        :param filename: Filename to search for in project checkout
        :param version: Version instance to set version checkout path
        """
        matches = []
        for root, __, filenames in os.walk(self.checkout_path(version)):
            for match in fnmatch.filter(filenames, filename):
                matches.append(os.path.join(root, match))
        return matches

    def get_latest_build(self, finished=True):
        """
        Get latest build for project.

        :param finished: Return only builds that are in a finished state
        """
        kwargs = {'type': 'html'}
        if finished:
            kwargs['state'] = 'finished'
        return self.builds.filter(**kwargs).first()

    def api_versions(self):
        from readthedocs.builds.models import APIVersion
        ret = []
        for version_data in api.project(self.pk
                                        ).active_versions.get()['versions']:
            version = APIVersion(**version_data)
            ret.append(version)
        return sort_version_aware(ret)

    def active_versions(self):
        from readthedocs.builds.models import Version
        versions = Version.objects.public(project=self, only_active=True)
        return (
            versions.filter(built=True, active=True) |
            versions.filter(active=True, uploaded=True)
        )

    def ordered_active_versions(self, user=None):
        from readthedocs.builds.models import Version
        kwargs = {
            'project': self,
            'only_active': True,
        }
        if user:
            kwargs['user'] = user
        versions = Version.objects.public(**kwargs)
        return sort_version_aware(versions)

    def all_active_versions(self):
        """
        Get queryset with all active versions.

        .. note::
            This is a temporary workaround for activate_versions filtering out
            things that were active, but failed to build

        :returns: :py:class:`Version` queryset
        """
        return self.versions.filter(active=True)

    def get_stable_version(self):
        return self.versions.filter(slug=STABLE).first()

    def update_stable_version(self):
        """
        Returns the version that was promoted to be the new stable version.

        Return ``None`` if no update was mode or if there is no version on the
        project that can be considered stable.
        """
        versions = self.versions.all()
        new_stable = determine_stable_version(versions)
        if new_stable:
            current_stable = self.get_stable_version()
            if current_stable:
                identifier_updated = (
                    new_stable.identifier != current_stable.identifier
                )
                if identifier_updated and current_stable.active and current_stable.machine:
                    log.info(
                        'Update stable version: {project}:{version}'.format(
                            project=self.slug,
                            version=new_stable.identifier,
                        ),
                    )
                    current_stable.identifier = new_stable.identifier
                    current_stable.save()
                    return new_stable
            else:
                log.info(
                    'Creating new stable version: {project}:{version}'
                    .format(project=self.slug, version=new_stable.identifier),
                )
                current_stable = self.versions.create_stable(
                    type=new_stable.type,
                    identifier=new_stable.identifier,
                )
                return new_stable

    def versions_from_branch_name(self, branch):
        return (
            self.versions.filter(identifier=branch) |
            self.versions.filter(identifier='remotes/origin/%s' % branch) |
            self.versions.filter(identifier='origin/%s' % branch) |
            self.versions.filter(verbose_name=branch)
        )

    def get_default_version(self):
        """
        Get the default version (slug).

        Returns self.default_version if the version with that slug actually
        exists (is built and published). Otherwise returns 'latest'.
        """
        # latest is a special case where we don't have to check if it exists
        if self.default_version == LATEST:
            return self.default_version
        # check if the default_version exists
        version_qs = self.versions.filter(
            slug=self.default_version,
            active=True,
        )
        if version_qs.exists():
            return self.default_version
        return LATEST

    def get_default_branch(self):
        """Get the version representing 'latest'."""
        if self.default_branch:
            return self.default_branch
        return self.vcs_repo().fallback_branch

    def add_subproject(self, child, alias=None):
        subproject, __ = ProjectRelationship.objects.get_or_create(
            parent=self,
            child=child,
            alias=alias,
        )
        return subproject

    def remove_subproject(self, child):
        ProjectRelationship.objects.filter(parent=self, child=child).delete()

    @property
    def features(self):
        return Feature.objects.for_project(self)

    def has_feature(self, feature_id):
        """
        Does project have existing feature flag.

        If the feature has a historical True value before the feature was added,
        we consider the project to have the flag. This is used for deprecating a
        feature or changing behavior for new projects
        """
        return self.features.filter(feature_id=feature_id).exists()

    def get_feature_value(self, feature, positive, negative):
        """
        Look up project feature, return corresponding value.

        If a project has a feature, return ``positive``, otherwise return
        ``negative``
        """
        return positive if self.has_feature(feature) else negative

    @property
    def show_advertising(self):
        """
        Whether this project is ad-free.

        :returns: ``True`` if advertising should be shown and ``False`` otherwise
        :rtype: bool
        """
        if self.ad_free or self.gold_owners.exists():
            return False

        return True

    @property
    def environment_variables(self):
        """
        Environment variables to build this particular project.

        :returns: dictionary with all the variables {name: value}
        :rtype: dict
        """
        return {
            variable.name: variable.value
            for variable in self.environmentvariable_set.all()
        }


class APIProject(Project):

    """
    Project proxy model for API data deserialization.

    This replaces the pattern where API data was deserialized into a mocked
    :py:class:`Project` object. This pattern was confusing, as it was not explicit
    as to what form of object you were working with -- API backed or database
    backed.

    This model preserves the Project model methods, allowing for overrides on
    model field differences. This model pattern will generally only be used on
    builder instances, where we are interacting solely with API data.
    """

    features = []

    class Meta:
        proxy = True

    def __init__(self, *args, **kwargs):
        self.features = kwargs.pop('features', [])
        environment_variables = kwargs.pop('environment_variables', {})
        ad_free = (not kwargs.pop('show_advertising', True))
        # These fields only exist on the API return, not on the model, so we'll
        # remove them to avoid throwing exceptions due to unexpected fields
        for key in ['users', 'resource_uri', 'absolute_url', 'downloads',
                    'main_language_project', 'related_projects']:
            try:
                del kwargs[key]
            except KeyError:
                pass
        super().__init__(*args, **kwargs)

        # Overwrite the database property with the value from the API
        self.ad_free = ad_free
        self._environment_variables = environment_variables

    def save(self, *args, **kwargs):
        return 0

    def has_feature(self, feature_id):
        return feature_id in self.features

    @property
    def show_advertising(self):
        """Whether this project is ad-free (don't access the database)"""
        return not self.ad_free

    @property
    def environment_variables(self):
        return self._environment_variables


@python_2_unicode_compatible
class ImportedFile(models.Model):

    """
    Imported files model.

    This tracks files that are output from documentation builds, useful for
    things like CDN invalidation.
    """

    project = models.ForeignKey(
        'Project',
        verbose_name=_('Project'),
        related_name='imported_files',
    )
    version = models.ForeignKey(
        'builds.Version',
        verbose_name=_('Version'),
        related_name='imported_files',
        null=True,
    )
    name = models.CharField(_('Name'), max_length=255)
    slug = models.SlugField(_('Slug'))
    path = models.CharField(_('Path'), max_length=255)
    md5 = models.CharField(_('MD5 checksum'), max_length=255)
    commit = models.CharField(_('Commit'), max_length=255)
    modified_date = models.DateTimeField(_('Modified date'), auto_now=True)

    def get_absolute_url(self):
        return resolve(
            project=self.project,
            version_slug=self.version.slug,
            filename=self.path,
        )

    def __str__(self):
        return '{}: {}'.format(self.name, self.project)


class HTMLFile(ImportedFile):

    """
    Imported HTML file Proxy model.

    This tracks only the HTML files for indexing to search.
    """

    class Meta(object):
        proxy = True

    objects = HTMLFileManager()

    @cached_property
    def json_file_path(self):
        basename = os.path.splitext(self.path)[0]
        if self.project.documentation_type == 'sphinx_htmldir' and basename.endswith('/index'):
            new_basename = re.sub(r'\/index$', '', basename)
            log.info('Adjusted json file path: %s -> %s', basename, new_basename)
            basename = new_basename

        file_path = basename + '.fjson'

        full_json_path = self.project.get_production_media_path(
            type_='json', version_slug=self.version.slug, include_file=False
        )

        file_path = os.path.join(full_json_path, file_path)
        return file_path

    def get_processed_json(self):
        file_path = self.json_file_path
        try:
            return process_file(file_path)
        except Exception:
            log.warning(
                'Unhandled exception during search processing file: %s' % file_path
            )
        return {
            'headers': [], 'content': '', 'path': file_path, 'title': '',
            'sections': []
        }

    @cached_property
    def processed_json(self):
        return self.get_processed_json()


class Notification(models.Model):
    project = models.ForeignKey(Project, related_name='%(class)s_notifications')
    objects = RelatedProjectQuerySet.as_manager()

    class Meta:
        abstract = True


@python_2_unicode_compatible
class EmailHook(Notification):
    email = models.EmailField()

    def __str__(self):
        return self.email


@python_2_unicode_compatible
class WebHook(Notification):
    url = models.URLField(
        max_length=600,
        blank=True,
        help_text=_('URL to send the webhook to'),
    )

    def __str__(self):
        return self.url


@python_2_unicode_compatible
class Domain(models.Model):

    """A custom domain name for a project."""

    project = models.ForeignKey(Project, related_name='domains')
    domain = models.CharField(
        _('Domain'),
        unique=True,
        max_length=255,
        validators=[validate_domain_name],
    )
    machine = models.BooleanField(
        default=False,
        help_text=_('This Domain was auto-created'),
    )
    cname = models.BooleanField(
        default=False,
        help_text=_('This Domain is a CNAME for the project'),
    )
    canonical = models.BooleanField(
        default=False,
        help_text=_(
            'This Domain is the primary one where the documentation is '
            'served from',
        ),
    )
    https = models.BooleanField(
        _('Use HTTPS'),
        default=False,
        help_text=_('Always use HTTPS for this domain'),
    )
    count = models.IntegerField(
        default=0,
        help_text=_('Number of times this domain has been hit'),
    )

    objects = RelatedProjectQuerySet.as_manager()

    class Meta:
        ordering = ('-canonical', '-machine', 'domain')

    def __str__(self):
        return '{domain} pointed at {project}'.format(
            domain=self.domain,
            project=self.project.name,
        )

    def save(self, *args, **kwargs):  # pylint: disable=arguments-differ
        from readthedocs.projects import tasks
        parsed = urlparse(self.domain)
        if parsed.scheme or parsed.netloc:
            self.domain = parsed.netloc
        else:
            self.domain = parsed.path
        super().save(*args, **kwargs)
        broadcast(
            type='app',
            task=tasks.symlink_domain,
            args=[self.project.pk, self.domain],
        )

    def delete(self, *args, **kwargs):  # pylint: disable=arguments-differ
        from readthedocs.projects import tasks
        broadcast(
            type='app',
            task=tasks.symlink_domain,
            args=[self.project.pk, self.domain, True],
        )
        super().delete(*args, **kwargs)


@python_2_unicode_compatible
class Feature(models.Model):

    """
    Project feature flags.

    Features should generally be added here as choices, however features may
    also be added dynamically from a signal in other packages. Features can be
    added by external packages with the use of signals::

        @receiver(pre_init, sender=Feature)
        def add_features(sender, **kwargs):
            sender.FEATURES += (('blah', 'BLAH'),)

    The FeatureForm will grab the updated list on instantiation.
    """

    # Feature constants - this is not a exhaustive list of features, features
    # may be added by other packages
    USE_SPHINX_LATEST = 'use_sphinx_latest'
    USE_SETUPTOOLS_LATEST = 'use_setuptools_latest'
    ALLOW_DEPRECATED_WEBHOOKS = 'allow_deprecated_webhooks'
    PIP_ALWAYS_UPGRADE = 'pip_always_upgrade'
    SKIP_SUBMODULES = 'skip_submodules'
    DONT_OVERWRITE_SPHINX_CONTEXT = 'dont_overwrite_sphinx_context'
    MKDOCS_THEME_RTD = 'mkdocs_theme_rtd'
    API_LARGE_DATA = 'api_large_data'
    DONT_SHALLOW_CLONE = 'dont_shallow_clone'
    USE_TESTING_BUILD_IMAGE = 'use_testing_build_image'

    FEATURES = (
        (USE_SPHINX_LATEST, _('Use latest version of Sphinx')),
        (USE_SETUPTOOLS_LATEST, _('Use latest version of setuptools')),
        (ALLOW_DEPRECATED_WEBHOOKS, _('Allow deprecated webhook views')),
        (PIP_ALWAYS_UPGRADE, _('Always run pip install --upgrade')),
        (SKIP_SUBMODULES, _('Skip git submodule checkout')), (
            DONT_OVERWRITE_SPHINX_CONTEXT,
            _(
                'Do not overwrite context vars in conf.py with Read the Docs context',
            ),
        ), (
            MKDOCS_THEME_RTD,
            _('Use Read the Docs theme for MkDocs as default theme')
        ), (
            DONT_SHALLOW_CLONE,
            _(
                'Do not shallow clone when cloning git repos',
            ),
        ), (
            USE_TESTING_BUILD_IMAGE,
            _(
                'Use Docker image labelled as `testing` to build the docs',
            ),
        ), (API_LARGE_DATA, _('Try alternative method of posting large data'))
    )

    projects = models.ManyToManyField(
        Project,
        blank=True,
    )
    # Feature is not implemented as a ChoiceField, as we don't want validation
    # at the database level on this field. Arbitrary values are allowed here.
    feature_id = models.CharField(
        _('Feature identifier'),
        max_length=32,
        unique=True,
    )
    add_date = models.DateTimeField(
        _('Date feature was added'),
        auto_now_add=True,
    )
    default_true = models.BooleanField(
        _('Historical default is True'),
        default=False,
    )

    objects = FeatureQuerySet.as_manager()

    def __str__(self):
        return '{} feature'.format(self.get_feature_display(),)

    def get_feature_display(self):
        """
        Implement display name field for fake ChoiceField.

        Because the field is not a ChoiceField here, we need to manually
        implement this behavior.
        """
        return dict(self.FEATURES).get(self.feature_id, self.feature_id)


@python_2_unicode_compatible
class EnvironmentVariable(TimeStampedModel, models.Model):
    name = models.CharField(
        max_length=128,
        help_text=_('Name of the environment variable'),
    )
    value = models.CharField(
        max_length=256,
        help_text=_('Value of the environment variable'),
    )
    project = models.ForeignKey(
        Project,
        on_delete=models.CASCADE,
        help_text=_('Project where this variable will be used'),
    )

    def __str__(self):
        return self.name

    def save(self, *args, **kwargs):  # pylint: disable=arguments-differ
        self.value = shlex_quote(self.value)
        return super().save(*args, **kwargs)<|MERGE_RESOLUTION|>--- conflicted
+++ resolved
@@ -10,11 +10,7 @@
 
 from django.conf import settings
 from django.contrib.auth.models import User
-<<<<<<< HEAD
 from django.core.files.storage import get_storage_class
-from django.urls import NoReverseMatch, reverse
-=======
->>>>>>> 2bf6e994
 from django.db import models
 from django.urls import NoReverseMatch, reverse
 from django.utils.encoding import python_2_unicode_compatible
@@ -755,25 +751,13 @@
     def has_pdf(self, version_slug=LATEST):
         if not self.enable_pdf_build:
             return False
-<<<<<<< HEAD
-
         path = self.get_production_media_path(type_='pdf', version_slug=version_slug)
         storage_path = self.get_storage_path(type_='pdf', version_slug=version_slug)
         return os.path.exists(path) or storage.exists(storage_path)
-=======
-        return os.path.exists(
-            self.get_production_media_path(
-                type_='pdf',
-                version_slug=version_slug,
-            )
-        )
->>>>>>> 2bf6e994
 
     def has_epub(self, version_slug=LATEST):
         if not self.enable_epub_build:
             return False
-<<<<<<< HEAD
-
         path = self.get_production_media_path(type_='epub', version_slug=version_slug)
         storage_path = self.get_storage_path(type_='epub', version_slug=version_slug)
         return os.path.exists(path) or storage.exists(storage_path)
@@ -782,22 +766,6 @@
         path = self.get_production_media_path(type_='htmlzip', version_slug=version_slug)
         storage_path = self.get_storage_path(type_='htmlzip', version_slug=version_slug)
         return os.path.exists(path) or storage.exists(storage_path)
-=======
-        return os.path.exists(
-            self.get_production_media_path(
-                type_='epub',
-                version_slug=version_slug,
-            )
-        )
-
-    def has_htmlzip(self, version_slug=LATEST):
-        return os.path.exists(
-            self.get_production_media_path(
-                type_='htmlzip',
-                version_slug=version_slug,
-            )
-        )
->>>>>>> 2bf6e994
 
     @property
     def sponsored(self):
