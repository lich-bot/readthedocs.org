# -*- coding: utf-8 -*-

# pylint: disable=too-many-lines

"""Build configuration for rtd."""
import os
from contextlib import contextmanager

<<<<<<< HEAD
import six
from django.conf import settings

=======
>>>>>>> af867c1d
from readthedocs.projects.constants import DOCUMENTATION_CHOICES

from .find import find_one
from .models import Build, Conda, Mkdocs, Python, Sphinx, Submodules
from .parser import ParseError, parse
from .validation import (
    VALUE_NOT_FOUND,
    ValidationError,
    validate_bool,
    validate_choice,
    validate_dict,
    validate_file,
    validate_list,
    validate_string,
)


__all__ = (
    'ALL',
    'load',
    'BuildConfigV1',
    'BuildConfigV2',
    'ConfigError',
    'ConfigOptionNotSupportedError',
    'InvalidConfig',
)

ALL = 'all'
CONFIG_FILENAME_REGEX = r'^\.?readthedocs.ya?ml$'

CONFIG_NOT_SUPPORTED = 'config-not-supported'
VERSION_INVALID = 'version-invalid'
CONFIG_SYNTAX_INVALID = 'config-syntax-invalid'
CONFIG_REQUIRED = 'config-required'
CONF_FILE_REQUIRED = 'conf-file-required'
PYTHON_INVALID = 'python-invalid'
SUBMODULES_INVALID = 'submodules-invalid'
INVALID_KEYS_COMBINATION = 'invalid-keys-combination'
INVALID_KEY = 'invalid-key'

DOCKER_DEFAULT_IMAGE = getattr(settings, 'DOCKER_DEFAULT_IMAGE', 'readthedocs/build')
DOCKER_DEFAULT_VERSION = getattr(settings, 'DOCKER_DEFAULT_VERSION', '2.0')
# These map to corresponding settings in the .org,
# so they haven't been renamed.
DOCKER_IMAGE = getattr(
    settings,
    'DOCKER_IMAGE',
    '{}:{}'.format(DOCKER_DEFAULT_IMAGE, DOCKER_DEFAULT_VERSION)
)
DOCKER_IMAGE_SETTINGS = getattr(settings, 'DOCKER_IMAGE_SETTINGS', {})


class ConfigError(Exception):

    """Base error for the rtd configuration file."""

    def __init__(self, message, code):
        self.code = code
        super().__init__(message)


class ConfigOptionNotSupportedError(ConfigError):

    """Error for unsupported configuration options in a version."""

    def __init__(self, configuration):
        self.configuration = configuration
        template = (
            'The "{}" configuration option is not supported in this version'
        )
        super().__init__(
            template.format(self.configuration),
            CONFIG_NOT_SUPPORTED,
        )


class InvalidConfig(ConfigError):

    """Error for a specific key validation."""

    message_template = 'Invalid "{key}": {error}'

    def __init__(self, key, code, error_message, source_file=None):
        self.key = key
        self.code = code
        self.source_file = source_file
        message = self.message_template.format(
            key=key,
            code=code,
            error=error_message,
        )
        super().__init__(message, code=code)


class BuildConfigBase:

    """
    Config that handles the build of one particular documentation.

    .. note::

       You need to call ``validate`` before the config is ready to use.

    :param env_config: A dict that cointains additional information
                       about the environment.
    :param raw_config: A dict with all configuration without validation.
    :param source_file: The file that contains the configuration.
                        All paths are relative to this file.
                        If a dir is given, the configuration was loaded
                        from another source (like the web admin).
    """

    PUBLIC_ATTRIBUTES = [
        'version',
        'formats',
        'python',
        'conda',
        'build',
        'doctype',
        'sphinx',
        'mkdocs',
        'submodules',
    ]
    version = None

    def __init__(self, env_config, raw_config, source_file):
        self.env_config = env_config
        self.raw_config = raw_config
        self.source_file = source_file
        if os.path.isdir(self.source_file):
            self.base_path = self.source_file
        else:
            self.base_path = os.path.dirname(self.source_file)
        self.defaults = self.env_config.get('defaults', {})

        self._config = {}

    def error(self, key, message, code):
        """Raise an error related to ``key``."""
        if not os.path.isdir(self.source_file):
            source = os.path.relpath(self.source_file, self.base_path)
            error_message = '{source}: {message}'.format(
                source=source,
                message=message,
            )
        else:
            error_message = message
        raise InvalidConfig(
            key=key,
            code=code,
            error_message=error_message,
            source_file=self.source_file,
        )

    @contextmanager
    def catch_validation_error(self, key):
        """Catch a ``ValidationError`` and raises an ``InvalidConfig`` error."""
        try:
            yield
        except ValidationError as error:
            raise InvalidConfig(
                key=key,
                code=error.code,
                error_message=str(error),
                source_file=self.source_file,
            )

    def pop(self, name, container, default, raise_ex):
        """
        Search and pop a key inside a dict.

        This will pop the keys recursively if the container is empty.

        :param name: the key name in a list form (``['key', 'inner']``)
        :param container: a dictionary that contains the key
        :param default: default value to return if the key doesn't exists
        :param raise_ex: if True, raises an exception when a key is not found
        """
        key = name[0]
        validate_dict(container)
        if key in container:
            if len(name) > 1:
                value = self.pop(name[1:], container[key], default, raise_ex)
                if not container[key]:
                    container.pop(key)
            else:
                value = container.pop(key)
            return value
        if raise_ex:
            raise ValidationError(key, VALUE_NOT_FOUND)
        return default

    def pop_config(self, key, default=None, raise_ex=False):
        """
        Search and pop a key (recursively) from `self.raw_config`.

        :param key: the key name in a dotted form (``key.innerkey``)
        :param default: Optionally, it can receive a default value
        :param raise_ex: If True, raises an exception when the key is not found
        """
        return self.pop(key.split('.'), self.raw_config, default, raise_ex)

    def validate(self):
        raise NotImplementedError()

    @property
    def python_interpreter(self):
        ver = self.python_full_version
        return 'python{}'.format(ver)

    @property
    def python_full_version(self):
        ver = self.python.version
        if ver in [2, 3]:
            # Get the highest version of the major series version if user only
            # gave us a version of '2', or '3'
            ver = max(
                v
                for v in self.get_valid_python_versions()
                if v < ver + 1
            )
        return ver

    def as_dict(self):
        config = {}
        for name in self.PUBLIC_ATTRIBUTES:
            attr = getattr(self, name)
            if hasattr(attr, '_asdict'):
                config[name] = attr._asdict()
            else:
                config[name] = attr
        return config

    def __getattr__(self, name):
        """Raise an error for unknown attributes."""
        raise ConfigOptionNotSupportedError(name)


class BuildConfigV1(BuildConfigBase):

    """Version 1 of the configuration file."""

    CONF_FILE_REQUIRED_MESSAGE = 'Missing key "conf_file"'
    PYTHON_INVALID_MESSAGE = '"python" section must be a mapping.'
    PYTHON_EXTRA_REQUIREMENTS_INVALID_MESSAGE = (
        '"python.extra_requirements" section must be a list.'
    )

    PYTHON_SUPPORTED_VERSIONS = [2, 2.7, 3, 3.5]
    DOCKER_SUPPORTED_VERSIONS = ['1.0', '2.0', 'latest']

    version = '1'

    def get_valid_python_versions(self):
        """Get all valid python versions."""
        try:
            return self.env_config['python']['supported_versions']
        except (KeyError, TypeError):
            pass
        return self.PYTHON_SUPPORTED_VERSIONS

    def get_valid_formats(self):  # noqa
        """Get all valid documentation formats."""
        return (
            'htmlzip',
            'pdf',
            'epub',
        )

    def validate(self):
        """
        Validate and process ``raw_config`` and ``env_config`` attributes.

        It makes sure that:

        - ``base`` is a valid directory and defaults to the directory of the
          ``readthedocs.yml`` config file if not set
        """
        # Validate env_config.
        # Validate the build environment first
        # Must happen before `validate_python`!
        self._config['build'] = self.validate_build()

        # Validate raw_config. Order matters.
        self._config['python'] = self.validate_python()
        self._config['formats'] = self.validate_formats()

        self._config['conda'] = self.validate_conda()
        self._config['requirements_file'] = self.validate_requirements_file()

    def validate_build(self):
        """
        Validate the build config settings.

        This is a bit complex,
        so here is the logic:

        * We take the default image & version if it's specific in the environment
        * Then update the _version_ from the users config
        * Then append the default _image_, since users can't change this
        * Then update the env_config with the settings for that specific image
           - This is currently used for a build image -> python version mapping

        This means we can use custom docker _images_,
        but can't change the supported _versions_ that users have defined.
        """
        # Defaults
        if 'build' in self.env_config:
            build = self.env_config['build'].copy()
        else:
            build = {'image': DOCKER_IMAGE}

        # User specified
        if 'build' in self.raw_config:
            _build = self.raw_config['build']
            if 'image' in _build:
                with self.catch_validation_error('build'):
                    build['image'] = validate_choice(
                        str(_build['image']),
                        self.DOCKER_SUPPORTED_VERSIONS,
                    )
            if ':' not in build['image']:
                # Prepend proper image name to user's image name
                build['image'] = '{}:{}'.format(
                    DOCKER_DEFAULT_IMAGE,
                    build['image'],
                )
        # Update docker default settings from image name
        if build['image'] in DOCKER_IMAGE_SETTINGS:
            self.env_config.update(DOCKER_IMAGE_SETTINGS[build['image']])

        # Allow to override specific project
        config_image = self.defaults.get('build_image')
        if config_image:
            build['image'] = config_image
        return build

    def validate_python(self):
        """Validates the ``python`` key, set default values it's necessary."""
        install_project = self.defaults.get('install_project', False)
        use_system_packages = self.defaults.get('use_system_packages', False)
        version = self.defaults.get('python_version', 2)
        python = {
            'use_system_site_packages': use_system_packages,
            'install_with_pip': False,
            'extra_requirements': [],
            'install_with_setup': install_project,
            'version': version,
        }

        if 'python' in self.raw_config:
            raw_python = self.raw_config['python']
            if not isinstance(raw_python, dict):
                self.error(
                    'python',
                    self.PYTHON_INVALID_MESSAGE,
                    code=PYTHON_INVALID,
                )

            # Validate use_system_site_packages.
            if 'use_system_site_packages' in raw_python:
                with self.catch_validation_error('python.use_system_site_packages'):
                    python['use_system_site_packages'] = validate_bool(
                        raw_python['use_system_site_packages'],
                    )

            # Validate pip_install.
            if 'pip_install' in raw_python:
                with self.catch_validation_error('python.pip_install'):
                    python['install_with_pip'] = validate_bool(
                        raw_python['pip_install'],
                    )

            # Validate extra_requirements.
            if 'extra_requirements' in raw_python:
                raw_extra_requirements = raw_python['extra_requirements']
                if not isinstance(raw_extra_requirements, list):
                    self.error(
                        'python.extra_requirements',
                        self.PYTHON_EXTRA_REQUIREMENTS_INVALID_MESSAGE,
                        code=PYTHON_INVALID,
                    )
                if not python['install_with_pip']:
                    python['extra_requirements'] = []
                else:
                    for extra_name in raw_extra_requirements:
                        with self.catch_validation_error('python.extra_requirements'):
                            python['extra_requirements'].append(
                                validate_string(extra_name),
                            )

            # Validate setup_py_install.
            if 'setup_py_install' in raw_python:
                with self.catch_validation_error('python.setup_py_install'):
                    python['install_with_setup'] = validate_bool(
                        raw_python['setup_py_install'],
                    )

            if 'version' in raw_python:
                with self.catch_validation_error('python.version'):
                    # Try to convert strings to an int first, to catch '2', then
                    # a float, to catch '2.7'
                    version = raw_python['version']
                    if isinstance(version, str):
                        try:
                            version = int(version)
                        except ValueError:
                            try:
                                version = float(version)
                            except ValueError:
                                pass
                    python['version'] = validate_choice(
                        version,
                        self.get_valid_python_versions(),
                    )

        return python

    def validate_conda(self):
        """Validates the ``conda`` key."""
        conda = {}

        if 'conda' in self.raw_config:
            raw_conda = self.raw_config['conda']
            with self.catch_validation_error('conda'):
                validate_dict(raw_conda)
            conda_environment = None
            if 'file' in raw_conda:
                with self.catch_validation_error('conda.file'):
                    conda_environment = validate_file(
                        raw_conda['file'],
                        self.base_path,
                    )
            conda['environment'] = conda_environment

            return conda
        return None

    def validate_requirements_file(self):
        """Validates that the requirements file exists."""
        if 'requirements_file' not in self.raw_config:
            requirements_file = self.defaults.get('requirements_file')
        else:
            requirements_file = self.raw_config['requirements_file']
        if not requirements_file:
            return None
        with self.catch_validation_error('requirements_file'):
            validate_file(requirements_file, self.base_path)
        return requirements_file

    def validate_formats(self):
        """Validates that formats contains only valid formats."""
        formats = self.raw_config.get('formats')
        if formats is None:
            return self.defaults.get('formats', [])
        if formats == ['none']:
            return []

        with self.catch_validation_error('format'):
            validate_list(formats)
            for format_ in formats:
                validate_choice(format_, self.get_valid_formats())

        return formats

    @property
    def formats(self):
        """The documentation formats to be built."""
        return self._config['formats']

    @property
    def python(self):
        """Python related configuration."""
        requirements = self._config['requirements_file']
        self._config['python']['requirements'] = requirements
        return Python(**self._config['python'])

    @property
    def conda(self):
        if self._config['conda'] is not None:
            return Conda(**self._config['conda'])
        return None

    @property
    def build(self):
        """The docker image used by the builders."""
        return Build(**self._config['build'])

    @property
    def doctype(self):
        return self.defaults['doctype']

    @property
    def sphinx(self):
        config_file = self.defaults['sphinx_configuration']
        if config_file is not None:
            config_file = os.path.join(self.base_path, config_file)
        return Sphinx(
            builder=self.doctype,
            configuration=config_file,
            fail_on_warning=False,
        )

    @property
    def mkdocs(self):
        return Mkdocs(
            configuration=None,
            fail_on_warning=False,
        )

    @property
    def submodules(self):
        return Submodules(
            include=ALL,
            exclude=[],
            recursive=True,
        )


class BuildConfigV2(BuildConfigBase):

    """Version 2 of the configuration file."""

    version = '2'
    valid_formats = ['htmlzip', 'pdf', 'epub']
    valid_build_images = ['1.0', '2.0', '3.0', 'stable', 'latest']
    default_build_image = 'latest'
    valid_install_options = ['pip', 'setup.py']
    valid_sphinx_builders = {
        'html': 'sphinx',
        'htmldir': 'sphinx_htmldir',
        'singlehtml': 'sphinx_singlehtml',
    }
    builders_display = dict(DOCUMENTATION_CHOICES)

    def validate(self):
        """
        Validates and process ``raw_config`` and ``env_config``.

        Sphinx is the default doc type to be built. We don't merge some values
        from the database (like formats or python.version) to allow us set
        default values.
        """
        self._config['formats'] = self.validate_formats()
        self._config['conda'] = self.validate_conda()
        # This should be called before validate_python
        self._config['build'] = self.validate_build()
        self._config['python'] = self.validate_python()
        # Call this before validate sphinx and mkdocs
        self.validate_doc_types()
        self._config['mkdocs'] = self.validate_mkdocs()
        self._config['sphinx'] = self.validate_sphinx()
        # TODO: remove later
        self.validate_final_doc_type()
        self._config['submodules'] = self.validate_submodules()
        self.validate_keys()

    def validate_formats(self):
        """
        Validates that formats contains only valid formats.

        The ``ALL`` keyword can be used to indicate that all formats are used.
        We ignore the default values here.
        """
        formats = self.pop_config('formats', [])
        if formats == ALL:
            return self.valid_formats
        with self.catch_validation_error('formats'):
            validate_list(formats)
            for format_ in formats:
                validate_choice(format_, self.valid_formats)
        return formats

    def validate_conda(self):
        """Validates the conda key."""
        raw_conda = self.raw_config.get('conda')
        if raw_conda is None:
            return None

        with self.catch_validation_error('conda'):
            validate_dict(raw_conda)

        conda = {}
        with self.catch_validation_error('conda.environment'):
            environment = self.pop_config('conda.environment', raise_ex=True)
            conda['environment'] = validate_file(environment, self.base_path)
        return conda

    def validate_build(self):
        """
        Validates the build object.

        It prioritizes the value from the default image if exists.
        """
        raw_build = self.raw_config.get('build', {})
        with self.catch_validation_error('build'):
            validate_dict(raw_build)
        build = {}
        with self.catch_validation_error('build.image'):
            image = self.pop_config('build.image', self.default_build_image)
            build['image'] = '{}:{}'.format(
                DOCKER_DEFAULT_IMAGE,
                validate_choice(
                    image,
                    self.valid_build_images,
                ),
            )

        # Allow to override specific project
        config_image = self.defaults.get('build_image')
        if config_image:
            build['image'] = config_image
        return build

    def validate_python(self):
        """
        Validates the python key.

        validate_build should be called before this, since it initialize the
        build.image attribute.

        Fall back to the defaults of:
        - ``requirements``
        - ``install`` (only for setup.py method)
        - ``system_packages``

        .. note::
           - ``version`` can be a string or number type.
           - ``extra_requirements`` needs to be used with ``install: 'pip'``.
        """
        raw_python = self.raw_config.get('python', {})
        with self.catch_validation_error('python'):
            validate_dict(raw_python)

        python = {}
        with self.catch_validation_error('python.version'):
            version = self.pop_config('python.version', 3)
            if isinstance(version, str):
                try:
                    version = int(version)
                except ValueError:
                    try:
                        version = float(version)
                    except ValueError:
                        pass
            python['version'] = validate_choice(
                version,
                self.get_valid_python_versions(),
            )

        with self.catch_validation_error('python.requirements'):
            requirements = self.defaults.get('requirements_file')
            requirements = self.pop_config('python.requirements', requirements)
            if requirements != '' and requirements is not None:
                requirements = validate_file(requirements, self.base_path)
            python['requirements'] = requirements

        with self.catch_validation_error('python.install'):
            install = (
                'setup.py' if self.defaults.get('install_project') else None
            )
            install = self.pop_config('python.install', install)
            if install is not None:
                validate_choice(install, self.valid_install_options)
            python['install_with_setup'] = install == 'setup.py'
            python['install_with_pip'] = install == 'pip'

        with self.catch_validation_error('python.extra_requirements'):
            extra_requirements = self.pop_config(
                'python.extra_requirements',
                [],
            )
            extra_requirements = validate_list(extra_requirements)
            if extra_requirements and not python['install_with_pip']:
                self.error(
                    'python.extra_requirements',
                    'You need to install your project with pip '
                    'to use extra_requirements',
                    code=PYTHON_INVALID,
                )
            python['extra_requirements'] = [
                validate_string(extra) for extra in extra_requirements
            ]

        with self.catch_validation_error('python.system_packages'):
            system_packages = self.defaults.get(
                'use_system_packages',
                False,
            )
            system_packages = self.pop_config(
                'python.system_packages',
                system_packages,
            )
            python['use_system_site_packages'] = validate_bool(system_packages)

        return python

    def get_valid_python_versions(self):
        """
        Get the valid python versions for the current docker image.

        This should be called after ``validate_build()``.
        """
        build_image = self.build.image
        if build_image not in DOCKER_IMAGE_SETTINGS:
            build_image = '{}:{}'.format(
                DOCKER_DEFAULT_IMAGE,
                self.default_build_image,
            )
        python = DOCKER_IMAGE_SETTINGS[build_image]['python']
        return python['supported_versions']

    def validate_doc_types(self):
        """
        Validates that the user only have one type of documentation.

        This should be called before validating ``sphinx`` or ``mkdocs`` to
        avoid innecessary validations.
        """
        with self.catch_validation_error('.'):
            if 'sphinx' in self.raw_config and 'mkdocs' in self.raw_config:
                self.error(
                    '.',
                    'You can not have the ``sphinx`` and ``mkdocs`` '
                    'keys at the same time',
                    code=INVALID_KEYS_COMBINATION,
                )

    def validate_mkdocs(self):
        """
        Validates the mkdocs key.

        It makes sure we are using an existing configuration file.
        """
        raw_mkdocs = self.raw_config.get('mkdocs')
        if raw_mkdocs is None:
            return None

        with self.catch_validation_error('mkdocs'):
            validate_dict(raw_mkdocs)

        mkdocs = {}
        with self.catch_validation_error('mkdocs.configuration'):
            configuration = self.pop_config('mkdocs.configuration', None)
            if configuration is not None:
                configuration = validate_file(configuration, self.base_path)
            mkdocs['configuration'] = configuration

        with self.catch_validation_error('mkdocs.fail_on_warning'):
            fail_on_warning = self.pop_config('mkdocs.fail_on_warning', False)
            mkdocs['fail_on_warning'] = validate_bool(fail_on_warning)

        return mkdocs

    def validate_sphinx(self):
        """
        Validates the sphinx key.

        It makes sure we are using an existing configuration file.

        .. note::
           It should be called after ``validate_mkdocs``. That way
           we can default to sphinx if ``mkdocs`` is not given.
        """
        raw_sphinx = self.raw_config.get('sphinx')
        if raw_sphinx is None:
            if self.mkdocs is None:
                raw_sphinx = {}
            else:
                return None

        with self.catch_validation_error('sphinx'):
            validate_dict(raw_sphinx)

        sphinx = {}
        with self.catch_validation_error('sphinx.builder'):
            builder = validate_choice(
                self.pop_config('sphinx.builder', 'html'),
                self.valid_sphinx_builders.keys(),
            )
            sphinx['builder'] = self.valid_sphinx_builders[builder]

        with self.catch_validation_error('sphinx.configuration'):
            configuration = self.defaults.get('sphinx_configuration')
            # The default value can be empty
            if not configuration:
                configuration = None
            configuration = self.pop_config(
                'sphinx.configuration',
                configuration,
            )
            if configuration is not None:
                configuration = validate_file(configuration, self.base_path)
            sphinx['configuration'] = configuration

        with self.catch_validation_error('sphinx.fail_on_warning'):
            fail_on_warning = self.pop_config('sphinx.fail_on_warning', False)
            sphinx['fail_on_warning'] = validate_bool(fail_on_warning)

        return sphinx

    def validate_final_doc_type(self):
        """
        Validates that the doctype is the same as the admin panel.

        This a temporal validation, as the configuration file should support per
        version doctype, but we need to adapt the rtd code for that.
        """
        dashboard_doctype = self.defaults.get('doctype', 'sphinx')
        if self.doctype != dashboard_doctype:
            error_msg = (
                'Your project is configured as "{}" in your admin dashboard,'
            ).format(self.builders_display[dashboard_doctype])

            if dashboard_doctype == 'mkdocs' or not self.sphinx:
                error_msg += ' but there is no "{}" key specified.'.format(
                    'mkdocs' if dashboard_doctype == 'mkdocs' else 'sphinx',
                )
            else:
                error_msg += ' but your "sphinx.builder" key does not match.'

            key = 'mkdocs' if self.doctype == 'mkdocs' else 'sphinx.builder'
            self.error(key, error_msg, code=INVALID_KEYS_COMBINATION)

    def validate_submodules(self):
        """
        Validates the submodules key.

        - We can use the ``ALL`` keyword in include or exlude.
        - We can't exlude and include submodules at the same time.
        """
        raw_submodules = self.raw_config.get('submodules', {})
        with self.catch_validation_error('submodules'):
            validate_dict(raw_submodules)

        submodules = {}
        with self.catch_validation_error('submodules.include'):
            include = self.pop_config('submodules.include', [])
            if include != ALL:
                include = [
                    validate_string(submodule)
                    for submodule in validate_list(include)
                ]
            submodules['include'] = include

        with self.catch_validation_error('submodules.exclude'):
            default = [] if submodules['include'] else ALL
            exclude = self.pop_config('submodules.exclude', default)
            if exclude != ALL:
                exclude = [
                    validate_string(submodule)
                    for submodule in validate_list(exclude)
                ]
            submodules['exclude'] = exclude

        with self.catch_validation_error('submodules'):
            is_including = bool(submodules['include'])
            is_excluding = (
                submodules['exclude'] == ALL or bool(submodules['exclude'])
            )
            if is_including and is_excluding:
                self.error(
                    'submodules',
                    'You can not exclude and include submodules '
                    'at the same time',
                    code=SUBMODULES_INVALID,
                )

        with self.catch_validation_error('submodules.recursive'):
            recursive = self.pop_config('submodules.recursive', False)
            submodules['recursive'] = validate_bool(recursive)

        return submodules

    def validate_keys(self):
        """
        Checks that we don't have extra keys (invalid ones).

        This should be called after all the validations are done and all keys
        are popped from `self.raw_config`.
        """
        msg = (
            'Invalid configuration option: {}. '
            'Make sure the key name is correct.'
        )
        # The version key isn't popped, but it's
        # validated in `load`.
        self.pop_config('version', None)
        wrong_key = '.'.join(self._get_extra_key(self.raw_config))
        if wrong_key:
            self.error(
                wrong_key,
                msg.format(wrong_key),
                code=INVALID_KEY,
            )

    def _get_extra_key(self, value):
        """
        Get the extra keyname (list form) of a dict object.

        If there is more than one extra key, the first one is returned.

        Example::

        {
            'key': {
                'name':  'inner',
            }
        }

        Will return `['key', 'name']`.
        """
        if isinstance(value, dict) and value:
            key_name = next(iter(value))
            return [key_name] + self._get_extra_key(value[key_name])
        return []

    @property
    def formats(self):
        return self._config['formats']

    @property
    def conda(self):
        if self._config['conda']:
            return Conda(**self._config['conda'])
        return None

    @property
    def build(self):
        return Build(**self._config['build'])

    @property
    def python(self):
        return Python(**self._config['python'])

    @property
    def sphinx(self):
        if self._config['sphinx']:
            return Sphinx(**self._config['sphinx'])
        return None

    @property
    def mkdocs(self):
        if self._config['mkdocs']:
            return Mkdocs(**self._config['mkdocs'])
        return None

    @property
    def doctype(self):
        if self.mkdocs:
            return 'mkdocs'
        return self.sphinx.builder

    @property
    def submodules(self):
        return Submodules(**self._config['submodules'])


def load(path, env_config):
    """
    Load a project configuration and the top-most build config for a given path.

    That is usually the root of the project, but will look deeper. According to
    the version of the configuration a build object would be load and validated,
    ``BuildConfigV1`` is the default.
    """
    filename = find_one(path, CONFIG_FILENAME_REGEX)

    if not filename:
        raise ConfigError('No configuration file found', code=CONFIG_REQUIRED)
    with open(filename, 'r') as configuration_file:
        try:
            config = parse(configuration_file.read())
        except ParseError as error:
            raise ConfigError(
                'Parse error in {filename}: {message}'.format(
                    filename=filename,
                    message=str(error),
                ),
                code=CONFIG_SYNTAX_INVALID,
            )
        allow_v2 = env_config.get('allow_v2')
        if allow_v2:
            version = config.get('version', 1)
        else:
            version = 1
        build_config = get_configuration_class(version)(
            env_config,
            config,
            source_file=filename,
        )

    build_config.validate()
    return build_config


def get_configuration_class(version):
    """
    Get the appropriate config class for ``version``.

    :type version: str or int
    """
    configurations_class = {
        1: BuildConfigV1,
        2: BuildConfigV2,
    }
    try:
        version = int(version)
        return configurations_class[version]
    except (KeyError, ValueError):
        raise InvalidConfig(
            'version',
            code=VERSION_INVALID,
            error_message='Invalid version of the configuration file',
        )<|MERGE_RESOLUTION|>--- conflicted
+++ resolved
@@ -3,15 +3,12 @@
 # pylint: disable=too-many-lines
 
 """Build configuration for rtd."""
+
 import os
 from contextlib import contextmanager
 
-<<<<<<< HEAD
-import six
 from django.conf import settings
 
-=======
->>>>>>> af867c1d
 from readthedocs.projects.constants import DOCUMENTATION_CHOICES
 
 from .find import find_one
