import itertools
import logging

from rest_framework import generics, serializers
from rest_framework.exceptions import ValidationError
from rest_framework.pagination import PageNumberPagination

from readthedocs.search.faceted_search import PageSearch
from readthedocs.search import utils


log = logging.getLogger(__name__)


class SearchPagination(PageNumberPagination):
    page_size = 50
    page_size_query_param = 'page_size'
    max_page_size = 100


class PageSearchSerializer(serializers.Serializer):
    project = serializers.CharField()
    version = serializers.CharField()
    title = serializers.CharField()
    path = serializers.CharField()
    link = serializers.SerializerMethodField()
    highlight = serializers.SerializerMethodField()
    inner_hits = serializers.SerializerMethodField()

    def get_link(self, obj):
        projects_url = self.context.get('projects_url')
        if projects_url:
            docs_url = projects_url[obj.project]
            return docs_url + obj.path

    def get_highlight(self, obj):
        highlight = getattr(obj.meta, 'highlight', None)
        if highlight:
            ret = highlight.to_dict()
            log.debug('API Search highlight [Page title]: %s', ret)
            return ret

    def get_inner_hits(self, obj):
        inner_hits = getattr(obj.meta, 'inner_hits', None)
        if inner_hits:
            sections = inner_hits.sections or []
            domains = inner_hits.domains or []
            all_results = itertools.chain(sections, domains)

            sorted_results = utils._get_sorted_results(
                results=all_results,
                source_key='_source',
            )

            log.debug('[API] Sorted Results: %s', sorted_results)
            return sorted_results

<<<<<<< HEAD
    def _get_inner_hits_highlights(self, hit):
        """Removes new lines from highlight and log it."""
        if hasattr(hit, 'highlight'):
            highlight_dict = utils._remove_newlines_from_dict(
                hit.highlight.to_dict()
            )

            log.debug('API Search highlight: %s', pformat(highlight_dict))
            return highlight_dict
        return {}

=======
>>>>>>> 7be01d84

class PageSearchAPIView(generics.ListAPIView):

    """Main entry point to perform a search using Elasticsearch."""

    pagination_class = SearchPagination
    serializer_class = PageSearchSerializer

    def get_queryset(self):
        """
        Return Elasticsearch DSL Search object instead of Django Queryset.

        Django Queryset and elasticsearch-dsl ``Search`` object is similar pattern.
        So for searching, its possible to return ``Search`` object instead of queryset.
        The ``filter_backends`` and ``pagination_class`` is compatible with ``Search``
        """
        # Validate all the required params are there
        self.validate_query_params()
        query = self.request.query_params.get('q', '')
        kwargs = {'filter_by_user': False, 'filters': {}}
        kwargs['filters']['project'] = [p.slug for p in self.get_all_projects()]
        kwargs['filters']['version'] = self.request.query_params.get('version')
        if not kwargs['filters']['project']:
            raise ValidationError("Unable to find a project to search")
        if not kwargs['filters']['version']:
            raise ValidationError("Unable to find a version to search")
        user = self.request.user
        queryset = PageSearch(
            query=query, user=user, **kwargs
        )
        return queryset

    def validate_query_params(self):
        """
        Validate all required query params are passed on the request.

        Query params required are: ``q``, ``project`` and ``version``.

        :rtype: None

        :raises: ValidationError if one of them is missing.
        """
        required_query_params = {'q', 'project', 'version'}  # python `set` literal is `{}`
        request_params = set(self.request.query_params.keys())
        missing_params = required_query_params - request_params
        if missing_params:
            errors = {}
            for param in missing_params:
                errors[param] = ["This query param is required"]

            raise ValidationError(errors)

    def get_serializer_context(self):
        context = super().get_serializer_context()
        context['projects_url'] = self.get_all_projects_url()
        return context

    def get_all_projects(self):
        """
        Return a list containing the project itself and all its subprojects.

        The project slug is retrieved from ``project`` query param.

        :rtype: list

        :raises: Http404 if project is not found
        """
        project_slug = self.request.query_params.get('project')
        version_slug = self.request.query_params.get('version')
        all_projects = utils.get_project_list_or_404(
            project_slug=project_slug, user=self.request.user, version_slug=version_slug,
        )
        return all_projects

    def get_all_projects_url(self):
        """
        Return a dict containing the project slug and its version URL.

        The dictionary contains the project and its subprojects . Each project's
        slug is used as a key and the documentation URL for that project and
        version as the value.

        Example:

        {
            "requests": "https://requests.readthedocs.io/en/latest/",
            "requests-oauth": "https://requests-oauth.readthedocs.io/en/latest/",
        }

        :rtype: dict
        """
        all_projects = self.get_all_projects()
        version_slug = self.request.query_params.get('version')
        projects_url = {}
        for project in all_projects:
            projects_url[project.slug] = project.get_docs_url(version_slug=version_slug)
        return projects_url<|MERGE_RESOLUTION|>--- conflicted
+++ resolved
@@ -55,20 +55,6 @@
             log.debug('[API] Sorted Results: %s', sorted_results)
             return sorted_results
 
-<<<<<<< HEAD
-    def _get_inner_hits_highlights(self, hit):
-        """Removes new lines from highlight and log it."""
-        if hasattr(hit, 'highlight'):
-            highlight_dict = utils._remove_newlines_from_dict(
-                hit.highlight.to_dict()
-            )
-
-            log.debug('API Search highlight: %s', pformat(highlight_dict))
-            return highlight_dict
-        return {}
-
-=======
->>>>>>> 7be01d84
 
 class PageSearchAPIView(generics.ListAPIView):
 
