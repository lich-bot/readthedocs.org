# -*- coding: utf-8 -*-

"""OAuth utility functions."""

import json
import logging
import re

from allauth.socialaccount.providers.gitlab.views import GitLabOAuth2Adapter
from django.conf import settings
from django.urls import reverse
from requests.exceptions import RequestException

from readthedocs.builds.utils import get_gitlab_username_repo
from readthedocs.integrations.models import Integration
from readthedocs.projects.models import Project

from ..models import RemoteOrganization, RemoteRepository
from .base import Service, SyncServiceError



try:
    from urlparse import urljoin, urlparse
except ImportError:
    from urllib.parse import urljoin, urlparse  # noqa

log = logging.getLogger(__name__)


class GitLabService(Service):

    """
    Provider service for GitLab.

    See:
     - https://docs.gitlab.com/ce/integration/oauth_provider.html
     - https://docs.gitlab.com/ce/api/oauth2.html
    """

    adapter = GitLabOAuth2Adapter
    # Just use the network location to determine if it's a GitLab project
    # because private repos have another base url, eg. git@gitlab.example.com
    url_pattern = re.compile(
        re.escape(urlparse(adapter.provider_base_url).netloc),
    )

    def _get_repo_id(self, project):
        # The ID or URL-encoded path of the project
        # https://docs.gitlab.com/ce/api/README.html#namespaced-path-encoding
        try:
            repo_id = json.loads(project.remote_repository.json).get('id')
        except Project.remote_repository.RelatedObjectDoesNotExist:
            # Handle "Manual Import" when there is no RemoteRepository
            # associated with the project. It only works with gitlab.com at the
            # moment (doesn't support custom gitlab installations)
            username, repo = get_gitlab_username_repo(project.repo)
            if (username, repo) == (None, None):
                return None

            repo_id = '{username}%2F{repo}'.format(
                username=username,
                repo=repo,
            )
        return repo_id

    def get_next_url_to_paginate(self, response):
        return response.links.get('next', {}).get('url')

    def get_paginated_results(self, response):
        return response.json()

    def sync(self):
        """
        Sync repositories and organizations from GitLab API.

        See: https://docs.gitlab.com/ce/api/projects.html
        """
        self.sync_repositories()
        self.sync_organizations()

    def sync_repositories(self):
        repos = self.paginate(
            '{url}/api/v4/projects'.format(url=self.adapter.provider_base_url),
            per_page=100,
            archived=False,
            order_by='path',
            sort='asc',
            membership=True,
        )

        try:
            for repo in repos:
                self.create_repository(repo)
        except (TypeError, ValueError):
<<<<<<< HEAD
            log.warning('Error syncing GitLab repositories')
            raise SyncServiceError(
                'Could not sync your GitLab repositories, '
                'try reconnecting your account'
=======
            log.exception('Error syncing GitLab repositories')
            raise Exception(
                'Could not sync your GitLab repositories, try reconnecting '
                'your account',
>>>>>>> 17d16b5d
            )

    def sync_organizations(self):
        orgs = self.paginate(
            '{url}/api/v4/groups'.format(url=self.adapter.provider_base_url),
            per_page=100,
            all_available=False,
            order_by='path',
            sort='asc',
        )

        try:
            for org in orgs:
                org_obj = self.create_organization(org)
                org_repos = self.paginate(
                    '{url}/api/v4/groups/{id}/projects'.format(
                        url=self.adapter.provider_base_url,
                        id=org['id'],
                    ),
                    per_page=100,
                    archived=False,
                    order_by='path',
                    sort='asc',
                )
                for repo in org_repos:
                    self.create_repository(repo, organization=org_obj)
        except (TypeError, ValueError):
<<<<<<< HEAD
            log.warning('Error syncing GitLab organizations')
            raise SyncServiceError(
                'Could not sync your GitLab organization, '
                'try reconnecting your account'
=======
            log.exception('Error syncing GitLab organizations')
            raise Exception(
                'Could not sync your GitLab organization, try reconnecting '
                'your account',
>>>>>>> 17d16b5d
            )

    def is_owned_by(self, owner_id):
        return self.account.extra_data['id'] == owner_id

    def create_repository(self, fields, privacy=None, organization=None):
        """
        Update or create a repository from GitLab API response.

        :param fields: dictionary of response data from API
        :param privacy: privacy level to support
        :param organization: remote organization to associate with
        :type organization: RemoteOrganization
        :rtype: RemoteRepository
        """
        privacy = privacy or settings.DEFAULT_PRIVACY_LEVEL
        repo_is_public = fields['visibility'] == 'public'
        if privacy == 'private' or (repo_is_public and privacy == 'public'):
            try:
                repo = RemoteRepository.objects.get(
                    full_name=fields['name_with_namespace'],
                    users=self.user,
                    account=self.account,
                )
            except RemoteRepository.DoesNotExist:
                repo = RemoteRepository.objects.create(
                    full_name=fields['name_with_namespace'],
                    account=self.account,
                )
                repo.users.add(self.user)

            if repo.organization and repo.organization != organization:
                log.debug(
                    'Not importing %s because mismatched orgs',
                    fields['name'],
                )
                return None

            repo.organization = organization
            repo.name = fields['name']
            repo.description = fields['description']
            repo.ssh_url = fields['ssh_url_to_repo']
            repo.html_url = fields['web_url']
            repo.private = not repo_is_public
            if repo.private:
                repo.clone_url = repo.ssh_url
            else:
                repo.clone_url = fields['http_url_to_repo']

            repo.admin = not repo_is_public
            if not repo.admin and 'owner' in fields:
                repo.admin = self.is_owned_by(fields['owner']['id'])

            repo.vcs = 'git'
            repo.account = self.account

            owner = fields.get('owner') or {}
            repo.avatar_url = (
                fields.get('avatar_url') or owner.get('avatar_url')
            )
            if not repo.avatar_url:
                repo.avatar_url = self.default_user_avatar_url

            repo.json = json.dumps(fields)
            repo.save()
            return repo
        else:
            log.info(
                'Not importing %s because mismatched type: visibility=%s',
                fields['name_with_namespace'],
                fields['visibility'],
            )

    def create_organization(self, fields):
        """
        Update or create remote organization from GitLab API response.

        :param fields: dictionary response of data from API
        :rtype: RemoteOrganization
        """
        try:
            organization = RemoteOrganization.objects.get(
                slug=fields.get('path'),
                users=self.user,
                account=self.account,
            )
        except RemoteOrganization.DoesNotExist:
            organization = RemoteOrganization.objects.create(
                slug=fields.get('path'),
                account=self.account,
            )
            organization.users.add(self.user)

        organization.name = fields.get('name')
        organization.account = self.account
        organization.url = '{url}/{path}'.format(
            url=self.adapter.provider_base_url,
            path=fields.get('path'),
        )
        organization.avatar_url = fields.get('avatar_url')
        if not organization.avatar_url:
            organization.avatar_url = self.default_user_avatar_url
        organization.json = json.dumps(fields)
        organization.save()
        return organization

    def get_webhook_data(self, repo_id, project, integration):
        """
        Get webhook JSON data to post to the API.

        See: http://doc.gitlab.com/ce/api/projects.html#add-project-hook
        """
        return json.dumps({
            'id': repo_id,
            'push_events': True,
            'tag_push_events': True,
            'url': 'https://{domain}{path}'.format(
                domain=settings.PRODUCTION_DOMAIN,
                path=reverse(
                    'api_webhook',
                    kwargs={
                        'project_slug': project.slug,
                        'integration_pk': integration.pk,
                    },
                ),
            ),

            # Optional
            'issues_events': False,
            'merge_requests_events': False,
            'note_events': False,
            'job_events': False,
            'pipeline_events': False,
            'wiki_events': False,
        })

    def setup_webhook(self, project):
        """
        Set up GitLab project webhook for project.

        :param project: project to set up webhook for
        :type project: Project
        :returns: boolean based on webhook set up success
        :rtype: bool
        """
        integration, _ = Integration.objects.get_or_create(
            project=project,
            integration_type=Integration.GITLAB_WEBHOOK,
        )

        repo_id = self._get_repo_id(project)
        if repo_id is None:
            return (False, None)

        data = self.get_webhook_data(repo_id, project, integration)
        session = self.get_session()
        resp = None
        try:
            resp = session.post(
                '{url}/api/v4/projects/{repo_id}/hooks'.format(
                    url=self.adapter.provider_base_url,
                    repo_id=repo_id,
                ),
                data=data,
                headers={'content-type': 'application/json'},
            )
            if resp.status_code == 201:
                integration.provider_data = resp.json()
                integration.save()
                log.info(
                    'GitLab webhook creation successful for project: %s',
                    project,
                )
                return (True, resp)
        except (RequestException, ValueError):
            log.exception(
                'GitLab webhook creation failed for project: %s',
                project,
            )
        else:
            log.error(
                'GitLab webhook creation failed for project: %s',
                project,
            )
            return (False, resp)

    def update_webhook(self, project, integration):
        """
        Update webhook integration.

        :param project: project to set up webhook for
        :type project: Project

        :param integration: Webhook integration to update
        :type integration: Integration

        :returns: boolean based on webhook update success, and requests Response
                  object

        :rtype: (Bool, Response)
        """
        session = self.get_session()

        repo_id = self._get_repo_id(project)
        if repo_id is None:
            return (False, None)

        data = self.get_webhook_data(repo_id, project, integration)
        hook_id = integration.provider_data.get('id')
        resp = None
        try:
            resp = session.put(
                '{url}/api/v4/projects/{repo_id}/hooks/{hook_id}'.format(
                    url=self.adapter.provider_base_url,
                    repo_id=repo_id,
                    hook_id=hook_id,
                ),
                data=data,
                headers={'content-type': 'application/json'},
            )
            if resp.status_code == 200:
                recv_data = resp.json()
                integration.provider_data = recv_data
                integration.save()
                log.info(
                    'GitLab webhook update successful for project: %s',
                    project,
                )
                return (True, resp)

            # GitLab returns 404 when the webhook doesn't exist. In this case,
            # we call ``setup_webhook`` to re-configure it from scratch
            if resp.status_code == 404:
                return self.setup_webhook(project)

        # Catch exceptions with request or deserializing JSON
        except (RequestException, ValueError):
            log.exception(
                'GitLab webhook update failed for project: %s',
                project,
            )
        else:
            log.error(
                'GitLab webhook update failed for project: %s',
                project,
            )
            try:
                debug_data = resp.json()
            except ValueError:
                debug_data = resp.content
            log.debug('GitLab webhook update failure response: %s', debug_data)
            return (False, resp)<|MERGE_RESOLUTION|>--- conflicted
+++ resolved
@@ -1,5 +1,3 @@
-# -*- coding: utf-8 -*-
-
 """OAuth utility functions."""
 
 import json
@@ -93,17 +91,10 @@
             for repo in repos:
                 self.create_repository(repo)
         except (TypeError, ValueError):
-<<<<<<< HEAD
             log.warning('Error syncing GitLab repositories')
             raise SyncServiceError(
                 'Could not sync your GitLab repositories, '
                 'try reconnecting your account'
-=======
-            log.exception('Error syncing GitLab repositories')
-            raise Exception(
-                'Could not sync your GitLab repositories, try reconnecting '
-                'your account',
->>>>>>> 17d16b5d
             )
 
     def sync_organizations(self):
@@ -131,17 +122,10 @@
                 for repo in org_repos:
                     self.create_repository(repo, organization=org_obj)
         except (TypeError, ValueError):
-<<<<<<< HEAD
             log.warning('Error syncing GitLab organizations')
             raise SyncServiceError(
                 'Could not sync your GitLab organization, '
                 'try reconnecting your account'
-=======
-            log.exception('Error syncing GitLab organizations')
-            raise Exception(
-                'Could not sync your GitLab organization, try reconnecting '
-                'your account',
->>>>>>> 17d16b5d
             )
 
     def is_owned_by(self, owner_id):
