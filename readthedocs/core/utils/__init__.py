--- conflicted
+++ resolved
@@ -208,20 +208,9 @@
         build.save()
 
     # Start the build in X minutes and mark it as limited
-<<<<<<< HEAD
-    if project.has_feature(Feature.LIMIT_CONCURRENT_BUILDS):
+    if not skip_build and project.has_feature(Feature.LIMIT_CONCURRENT_BUILDS):
         limit_reached, _, max_concurrent_builds = Build.objects.concurrent(project)
         if limit_reached:
-=======
-    if not skip_build and project.has_feature(Feature.LIMIT_CONCURRENT_BUILDS):
-        running_builds = (
-            Build.objects
-            .filter(project__slug=project.slug)
-            .exclude(state__in=[BUILD_STATE_TRIGGERED, BUILD_STATE_FINISHED])
-        )
-        max_concurrent_builds = project.max_concurrent_builds or settings.RTD_MAX_CONCURRENT_BUILDS
-        if running_builds.count() >= max_concurrent_builds:
->>>>>>> ca14c784
             log.warning(
                 'Delaying tasks at trigger step due to concurrency limit. project=%s version=%s',
                 project.slug,
