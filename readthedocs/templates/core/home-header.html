--- conflicted
+++ resolved
@@ -14,15 +14,9 @@
         <!-- BEGIN header links-->
         <div class="home-header-links">
           {% comment %}Translators: Note, the full sentence goes 'Sign up' 'or' 'Log in'. But unfortunately the three bits have to be separate.{% endcomment %}
-<<<<<<< HEAD
-          <a class="reg" href="{% url "registration_register" %}">{% trans "Sign up" %}</a>
+          <a class="reg" href="{% url "account_signup" %}">{% trans "Sign up" %}</a>
           <div class="login-box">
-            <p>{% trans "or" %} <a class="login" href="{% url "auth_login" %}">{% trans "Log in" %}</a></p>
-=======
-          <a class="reg" href="{% url account_signup %}">{% trans "Sign up" %}</a>
-          <div class="login-box">
-            <p>{% trans "or" %} <a class="login" href="{% url account_login %}">{% trans "Log in" %}</a></p>
->>>>>>> 7602f516
+            <p>{% trans "or" %} <a class="login" href="{% url "account_login" %}">{% trans "Log in" %}</a></p>
           </div>
         </div>
         <!-- END header links -->
