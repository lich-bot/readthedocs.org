--- conflicted
+++ resolved
@@ -41,17 +41,10 @@
         <div class="rtfd-header-nav">
           <ul>
             {% if request.user.is_authenticated %}
-<<<<<<< HEAD
               <li class="{{ dashboard_active }}"><a href="{% url "projects_dashboard" %}">{% trans "Dashboard" %}</a></li>
-              <li><a href="{% url "auth_logout" %}">{% trans "Log Out" %}</a></li>
+              <li><a href="{% url "account_logout" %}">{% trans "Log Out" %}</a></li>
             {% else %}
-              <li><a href="{% url "auth_login" %}">{% trans "Log in" %}</a></li>
-=======
-              <li class="{{ dashboard_active }}"><a href="{% url projects_dashboard %}">{% trans "Dashboard" %}</a></li>
-              <li><a href="{% url account_logout %}">{% trans "Log Out" %}</a></li>
-            {% else %}
-              <li><a href="{% url account_login %}">{% trans "Log in" %}</a></li>
->>>>>>> 7602f516
+              <li><a href="{% url "account_login" %}">{% trans "Log in" %}</a></li>
             {% endif %}
 
 
