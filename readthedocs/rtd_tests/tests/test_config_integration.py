# -*- coding: utf-8 -*-

from __future__ import (
    absolute_import,
    division,
    print_function,
    unicode_literals,
)

import tempfile
from os import path

import mock
import pytest
import yaml
from django.test import TestCase
from django_dynamic_fixture import get
from mock import MagicMock, PropertyMock, patch

from readthedocs.builds.models import Version
<<<<<<< HEAD
from readthedocs.config import (
    ALL,
    PIP,
    SETUPTOOLS,
    BuildConfigV1,
    InvalidConfig,
    ProjectConfig,
)
from readthedocs.config.models import PythonInstallRequirements
=======
from readthedocs.config import ALL, BuildConfigV1, InvalidConfig
>>>>>>> 4fa27460
from readthedocs.config.tests.utils import apply_fs
from readthedocs.doc_builder.config import load_yaml_config
from readthedocs.doc_builder.environments import LocalBuildEnvironment
from readthedocs.doc_builder.python_environments import Conda, Virtualenv
from readthedocs.projects import tasks
from readthedocs.projects.models import Feature, Project
from readthedocs.rtd_tests.utils import create_git_submodule, make_git_repo


def create_load(config=None):
    """
    Mock out the function of the build load function.

    This will create a BuildConfigV1 object and validate it.
    """
    if config is None:
        config = {}

    def inner(path=None, env_config=None):
        env_config_defaults = {
            'output_base': '',
            'name': '1',
        }
        if env_config is not None:
            env_config_defaults.update(env_config)
        yaml_config = BuildConfigV1(
            env_config_defaults,
            config,
            source_file='readthedocs.yml',
        )
        yaml_config.validate()
        return yaml_config

    return inner


def create_config_file(config, file_name='readthedocs.yml', base_path=None):
    """
    Creates a readthedocs configuration file with name
    ``file_name`` in ``base_path``. If ``base_path`` is not given
    a temporal directory is created.
    """
    if not base_path:
        base_path = tempfile.mkdtemp()
    full_path = path.join(base_path, file_name)
    yaml.safe_dump(config, open(full_path, 'w'))
    return full_path


class LoadConfigTests(TestCase):

    def setUp(self):
        self.project = get(
            Project,
            main_language_project=None,
            install_project=False,
        )
        self.version = get(Version, project=self.project)

    @mock.patch('readthedocs.doc_builder.config.load_config')
    def test_python_supported_versions_default_image_1_0(self, load_config):
        load_config.side_effect = create_load()
        self.project.container_image = 'readthedocs/build:1.0'
        self.project.enable_epub_build = True
        self.project.enable_pdf_build = True
        self.project.save()
        config = load_yaml_config(self.version)
        self.assertEqual(load_config.call_count, 1)
        load_config.assert_has_calls([
            mock.call(
                path=mock.ANY,
                env_config={
                    'allow_v2': mock.ANY,
                    'build': {'image': 'readthedocs/build:1.0'},
                    'output_base': '',
                    'name': mock.ANY,
                    'defaults': {
                        'install_project': self.project.install_project,
                        'formats': [
                            'htmlzip',
                            'epub',
                            'pdf'
                        ],
                        'use_system_packages': self.project.use_system_packages,
                        'requirements_file': self.project.requirements_file,
                        'python_version': 2,
                        'sphinx_configuration': mock.ANY,
                        'build_image': 'readthedocs/build:1.0',
                        'doctype': self.project.documentation_type,
                    },
                },
            ),
        ])
        self.assertEqual(config.python.version, 2)

    @mock.patch('readthedocs.doc_builder.config.load_config')
    def test_python_supported_versions_image_1_0(self, load_config):
        load_config.side_effect = create_load()
        self.project.container_image = 'readthedocs/build:1.0'
        self.project.save()
        config = load_yaml_config(self.version)
        self.assertEqual(config.get_valid_python_versions(),
                         [2, 2.7, 3, 3.4])

    @mock.patch('readthedocs.doc_builder.config.load_config')
    def test_python_supported_versions_image_2_0(self, load_config):
        load_config.side_effect = create_load()
        self.project.container_image = 'readthedocs/build:2.0'
        self.project.save()
        config = load_yaml_config(self.version)
        self.assertEqual(config.get_valid_python_versions(),
                         [2, 2.7, 3, 3.5])

    @mock.patch('readthedocs.doc_builder.config.load_config')
    def test_python_supported_versions_image_latest(self, load_config):
        load_config.side_effect = create_load()
        self.project.container_image = 'readthedocs/build:latest'
        self.project.save()
        config = load_yaml_config(self.version)
        self.assertEqual(config.get_valid_python_versions(),
                         [2, 2.7, 3, 3.3, 3.4, 3.5, 3.6])

    @mock.patch('readthedocs.doc_builder.config.load_config')
    def test_python_default_version(self, load_config):
        load_config.side_effect = create_load()
        config = load_yaml_config(self.version)
        self.assertEqual(config.python.version, 2)
        self.assertEqual(config.python_interpreter, 'python2.7')

    @mock.patch('readthedocs.doc_builder.config.load_config')
    def test_python_set_python_version_on_project(self, load_config):
        load_config.side_effect = create_load()
        self.project.container_image = 'readthedocs/build:2.0'
        self.project.python_interpreter = 'python3'
        self.project.save()
        config = load_yaml_config(self.version)
        self.assertEqual(config.python.version, 3)
        self.assertEqual(config.python_interpreter, 'python3.5')

    @mock.patch('readthedocs.doc_builder.config.load_config')
    def test_python_set_python_version_in_config(self, load_config):
        load_config.side_effect = create_load({
            'python': {'version': 3.5},
        })
        self.project.container_image = 'readthedocs/build:2.0'
        self.project.save()
        config = load_yaml_config(self.version)
        self.assertEqual(config.python.version, 3.5)
        self.assertEqual(config.python_interpreter, 'python3.5')

    @mock.patch('readthedocs.doc_builder.config.load_config')
    def test_python_invalid_version_in_config(self, load_config):
        load_config.side_effect = create_load({
            'python': {'version': 2.6}
        })
        self.project.container_image = 'readthedocs/build:2.0'
        self.project.save()
        with self.assertRaises(InvalidConfig):
            load_yaml_config(self.version)

    @mock.patch('readthedocs.doc_builder.config.load_config')
    def test_install_project(self, load_config):
        load_config.side_effect = create_load()
        config = load_yaml_config(self.version)
        self.assertEqual(len(config.python.install), 1)
        self.assertTrue(
            isinstance(config.python.install[0], PythonInstallRequirements)
        )

        load_config.side_effect = create_load({
            'python': {'setup_py_install': True}
        })
        config = load_yaml_config(self.version)
        self.assertEqual(len(config.python.install), 2)
        self.assertTrue(
            isinstance(config.python.install[0], PythonInstallRequirements)
        )
        self.assertEqual(
            config.python.install[1].method,
            SETUPTOOLS
        )

    @mock.patch('readthedocs.doc_builder.config.load_config')
    def test_extra_requirements(self, load_config):
        load_config.side_effect = create_load({
            'python': {
                'pip_install': True,
                'extra_requirements': ['tests', 'docs']
            }
        })
        config = load_yaml_config(self.version)
        self.assertEqual(len(config.python.install), 2)
        self.assertTrue(
            isinstance(config.python.install[0], PythonInstallRequirements)
        )
        self.assertEqual(
            config.python.install[1].extra_requirements,
            ['tests', 'docs']
        )

        load_config.side_effect = create_load({
            'python': {
                'extra_requirements': ['tests', 'docs']
            }
        })
        config = load_yaml_config(self.version)
        self.assertEqual(len(config.python.install), 1)
        self.assertTrue(
            isinstance(config.python.install[0], PythonInstallRequirements)
        )

        load_config.side_effect = create_load()
        config = load_yaml_config(self.version)
        self.assertEqual(len(config.python.install), 1)
        self.assertTrue(
            isinstance(config.python.install[0], PythonInstallRequirements)
        )

        load_config.side_effect = create_load({
            'python': {
                'setup_py_install': True,
                'extra_requirements': ['tests', 'docs']
            }
        })
        config = load_yaml_config(self.version)
        self.assertEqual(len(config.python.install), 2)
        self.assertTrue(
            isinstance(config.python.install[0], PythonInstallRequirements)
        )
        self.assertEqual(
            config.python.install[1].extra_requirements,
            []
        )

    @mock.patch('readthedocs.projects.models.Project.checkout_path')
    def test_conda_with_cofig(self, checkout_path):
        base_path = tempfile.mkdtemp()
        checkout_path.return_value = base_path
        conda_file = 'environmemt.yml'
        full_conda_file = path.join(base_path, conda_file)
        with open(full_conda_file, 'w') as f:
            f.write('conda')
        create_config_file(
            {
                'conda': {
                    'file': conda_file,
                }
            },
            base_path=base_path,
        )
        config = load_yaml_config(self.version)
        self.assertTrue(config.conda is not None)
        self.assertEqual(config.conda.environment, full_conda_file)

    @mock.patch('readthedocs.projects.models.Project.checkout_path')
    def test_conda_without_cofig(self, checkout_path):
        base_path = tempfile.mkdtemp()
        checkout_path.return_value = base_path
        config = load_yaml_config(self.version)
        self.assertIsNone(config.conda)

    @mock.patch('readthedocs.projects.models.Project.checkout_path')
    def test_requirements_file_from_project_setting(self, checkout_path):
        base_path = tempfile.mkdtemp()
        checkout_path.return_value = base_path

        requirements_file = 'requirements.txt'
        self.project.requirements_file = requirements_file
        self.project.save()

        full_requirements_file = path.join(base_path, requirements_file)
        with open(full_requirements_file, 'w') as f:
            f.write('pip')

        config = load_yaml_config(self.version)
        self.assertEqual(len(config.python.install), 1)
        self.assertEqual(
            config.python.install[0].requirements,
            full_requirements_file
        )

    @mock.patch('readthedocs.projects.models.Project.checkout_path')
    def test_requirements_file_from_yml(self, checkout_path):
        base_path = tempfile.mkdtemp()
        checkout_path.return_value = base_path

        self.project.requirements_file = 'no-existent-file.txt'
        self.project.save()

        requirements_file = 'requirements.txt'
        full_requirements_file = path.join(base_path, requirements_file)
        with open(full_requirements_file, 'w') as f:
            f.write('pip')
        create_config_file(
            {
                'requirements_file': requirements_file,
            },
            base_path=base_path,
        )
        config = load_yaml_config(self.version)
        self.assertEqual(len(config.python.install), 1)
        self.assertEqual(
            config.python.install[0].requirements,
            full_requirements_file
        )


@pytest.mark.django_db
@mock.patch('readthedocs.projects.models.Project.checkout_path')
class TestLoadConfigV2(object):

    @pytest.fixture(autouse=True)
    def create_project(self):
        self.project = get(
            Project,
            main_language_project=None,
            install_project=False,
            container_image=None,
        )
        self.version = get(Version, project=self.project)
        # TODO: Remove later
        get(
            Feature,
            projects=[self.project],
            feature_id=Feature.ALLOW_V2_CONFIG_FILE,
        )

    def create_config_file(self, tmpdir, config):
        base_path = apply_fs(tmpdir, {
            'readthedocs.yml': '',
        })
        config.setdefault('version', 2)
        config_file = path.join(str(base_path), 'readthedocs.yml')
        yaml.safe_dump(config, open(config_file, 'w'))
        return base_path

    def get_update_docs_task(self):
        build_env = LocalBuildEnvironment(
            self.project, self.version, record=False
        )

        update_docs = tasks.UpdateDocsTaskStep(
            build_env=build_env,
            config=load_yaml_config(self.version),
            project=self.project,
            version=self.version,
        )
        return update_docs

    def test_using_v2(self, checkout_path, tmpdir):
        checkout_path.return_value = str(tmpdir)
        self.create_config_file(tmpdir, {})
        update_docs = self.get_update_docs_task()
        assert update_docs.config.version == '2'

    def test_report_using_invalid_version(self, checkout_path, tmpdir):
        checkout_path.return_value = str(tmpdir)
        self.create_config_file(tmpdir, {'version': 12})
        with pytest.raises(InvalidConfig) as exinfo:
            self.get_update_docs_task()
        assert exinfo.value.key == 'version'

    @pytest.mark.parametrize('config', [{}, {'formats': []}])
    @patch('readthedocs.projects.models.Project.repo_nonblockinglock', new=MagicMock())
    @patch('readthedocs.doc_builder.backends.sphinx.HtmlBuilder.build')
    @patch('readthedocs.doc_builder.backends.sphinx.HtmlBuilder.append_conf')
    def test_build_formats_default_empty(
            self, append_conf, html_build, checkout_path, config, tmpdir):
        """
        The default value for formats is [], which means no extra
        formats are build.
        """
        checkout_path.return_value = str(tmpdir)
        self.create_config_file(tmpdir, config)

        update_docs = self.get_update_docs_task()
        python_env = Virtualenv(
            version=self.version,
            build_env=update_docs.build_env,
            config=update_docs.config
        )
        update_docs.python_env = python_env
        outcomes = update_docs.build_docs()

        # No extra formats were triggered
        assert outcomes['html']
        assert not outcomes['localmedia']
        assert not outcomes['pdf']
        assert not outcomes['epub']

    @patch('readthedocs.projects.models.Project.repo_nonblockinglock', new=MagicMock())
    @patch('readthedocs.projects.tasks.UpdateDocsTaskStep.build_docs_class')
    @patch('readthedocs.doc_builder.backends.sphinx.HtmlBuilder.build')
    @patch('readthedocs.doc_builder.backends.sphinx.HtmlBuilder.append_conf')
    def test_build_formats_only_pdf(
            self, append_conf, html_build, build_docs_class,
            checkout_path, tmpdir):
        """
        Only the pdf format is build.
        """
        checkout_path.return_value = str(tmpdir)
        self.create_config_file(tmpdir, {'formats': ['pdf']})

        update_docs = self.get_update_docs_task()
        python_env = Virtualenv(
            version=self.version,
            build_env=update_docs.build_env,
            config=update_docs.config
        )
        update_docs.python_env = python_env

        outcomes = update_docs.build_docs()

        # Only pdf extra format was triggered
        assert outcomes['html']
        build_docs_class.assert_called_with('sphinx_pdf')
        assert outcomes['pdf']
        assert not outcomes['localmedia']
        assert not outcomes['epub']

    @patch('readthedocs.projects.tasks.UpdateDocsTaskStep.setup_python_environment', new=MagicMock())
    @patch('readthedocs.projects.tasks.UpdateDocsTaskStep.build_docs', new=MagicMock())
    @patch('readthedocs.doc_builder.environments.BuildEnvironment.failed', new_callable=PropertyMock)
    def test_conda_environment(self, build_failed, checkout_path, tmpdir):
        build_failed.return_value = False
        checkout_path.return_value = str(tmpdir)
        conda_file = 'environmemt.yml'
        apply_fs(tmpdir, {conda_file: ''})
        base_path = self.create_config_file(
            tmpdir,
            {
                'conda': {'environment': conda_file}
            }
        )

        update_docs = self.get_update_docs_task()
        update_docs.run_build(docker=False, record=False)

        conda_file = path.join(str(base_path), conda_file)
        assert update_docs.config.conda.environment == conda_file
        assert isinstance(update_docs.python_env, Conda)

    def test_default_build_image(self, checkout_path, tmpdir):
        checkout_path.return_value = str(tmpdir)
        build_image = 'readthedocs/build:latest'
        self.create_config_file(tmpdir, {})
        update_docs = self.get_update_docs_task()
        assert update_docs.config.build.image == build_image

    def test_build_image(self, checkout_path, tmpdir):
        checkout_path.return_value = str(tmpdir)
        build_image = 'readthedocs/build:stable'
        self.create_config_file(
            tmpdir,
            {'build': {'image': 'stable'}},
        )
        update_docs = self.get_update_docs_task()
        assert update_docs.config.build.image == build_image

    def test_custom_build_image(self, checkout_path, tmpdir):
        checkout_path.return_value = str(tmpdir)

        build_image = 'readthedocs/build:3.0'
        self.project.container_image = build_image
        self.project.save()

        self.create_config_file(tmpdir, {})
        update_docs = self.get_update_docs_task()
        assert update_docs.config.build.image == build_image

    def test_python_version(self, checkout_path, tmpdir):
        checkout_path.return_value = str(tmpdir)
        self.create_config_file(tmpdir, {})
        # The default version is always 3
        self.project.python_interpreter = 'python2'
        self.project.save()

        config = self.get_update_docs_task().config
        assert config.python.version == 3
        assert config.python_full_version == 3.6

    @patch('readthedocs.doc_builder.environments.BuildEnvironment.run')
    def test_python_install_requirements(self, run, checkout_path, tmpdir):
        checkout_path.return_value = str(tmpdir)
        requirements_file = 'requirements.txt'
        apply_fs(tmpdir, {requirements_file: ''})
        base_path = self.create_config_file(
            tmpdir,
            {
                'python': {
                    'install': [{
                        'requirements': requirements_file
                    }],
                },
            },
        )

        update_docs = self.get_update_docs_task()
        config = update_docs.config

        python_env = Virtualenv(
            version=self.version,
            build_env=update_docs.build_env,
            config=config
        )
        update_docs.python_env = python_env
        update_docs.python_env.install_requirements()

        args, kwargs = run.call_args
        full_requirements_file = str(base_path.join(requirements_file))
        install = config.python.install

        assert len(install) == 1
        assert install[0].requirements == full_requirements_file
        assert requirements_file in args

    @patch('readthedocs.doc_builder.environments.BuildEnvironment.run')
    def test_python_install_setuptools(self, run, checkout_path, tmpdir):
        checkout_path.return_value = str(tmpdir)
        self.create_config_file(
            tmpdir,
            {
                'python': {
                    'install': [{
                        'path': '.',
                        'method': 'setuptools',
                    }],
                },
            }
        )

        update_docs = self.get_update_docs_task()
        config = update_docs.config

        python_env = Virtualenv(
            version=self.version,
            build_env=update_docs.build_env,
            config=config
        )
        update_docs.python_env = python_env
        update_docs.python_env.install_requirements()

        args, kwargs = run.call_args

        assert './setup.py' in args
        assert 'install' in args
        install = config.python.install
        assert len(install) == 1
        assert install[0].method == SETUPTOOLS

    @patch('readthedocs.doc_builder.environments.BuildEnvironment.run')
    def test_python_install_pip(self, run, checkout_path, tmpdir):
        checkout_path.return_value = str(tmpdir)
        self.create_config_file(
            tmpdir,
            {
                'python': {
                    'install': [{
                        'path': '.',
                        'method': 'pip',
                    }],
                },
            }
        )

        update_docs = self.get_update_docs_task()
        config = update_docs.config

        python_env = Virtualenv(
            version=self.version,
            build_env=update_docs.build_env,
            config=config
        )
        update_docs.python_env = python_env
        update_docs.python_env.install_requirements()

        args, kwargs = run.call_args

        assert 'install' in args
        assert '.' in args
        install = config.python.install
        assert len(install) == 1
        assert install[0].method == PIP

    def test_python_install_project(self, checkout_path, tmpdir):
        checkout_path.return_value = str(tmpdir)
        self.create_config_file(tmpdir, {})

        self.project.install_project = True
        self.project.save()

        config = self.get_update_docs_task().config

        assert config.python.install == []

    @patch('readthedocs.doc_builder.environments.BuildEnvironment.run')
    def test_python_install_extra_requirements(self, run, checkout_path, tmpdir):
        checkout_path.return_value = str(tmpdir)
        self.create_config_file(
            tmpdir,
            {
                'python': {
                    'install': [{
                        'path': '.',
                        'method': 'pip',
                        'extra_requirements': ['docs'],
                    }],
                },
            }
        )

        update_docs = self.get_update_docs_task()
        config = update_docs.config

        python_env = Virtualenv(
            version=self.version,
            build_env=update_docs.build_env,
            config=config
        )
        update_docs.python_env = python_env
        update_docs.python_env.install_requirements()

        args, kwargs = run.call_args

        assert 'install' in args
        assert '.[docs]' in args
        install = config.python.install
        assert len(install) == 1
        assert install[0].method == PIP

    @patch('readthedocs.doc_builder.environments.BuildEnvironment.run')
    def test_python_install_several_options(self, run, checkout_path, tmpdir):
        checkout_path.return_value = str(tmpdir)
        apply_fs(tmpdir, {
            'one': {},
            'two': {},
            'three.txt': '',
        })
        self.create_config_file(
            tmpdir,
            {
                'python': {
                    'install': [{
                        'path': 'one',
                        'method': 'pip',
                        'extra_requirements': ['docs'],
                    }, {
                        'path': 'two',
                        'method': 'setuptools',
                    }, {
                        'requirements': 'three.txt',
                    }],
                },
            }
        )

        update_docs = self.get_update_docs_task()
        config = update_docs.config

        python_env = Virtualenv(
            version=self.version,
            build_env=update_docs.build_env,
            config=config
        )
        update_docs.python_env = python_env
        update_docs.python_env.install_requirements()

        install = config.python.install
        assert len(install) == 3

        args, kwargs = run.call_args_list[0]
        assert 'install' in args
        assert './one[docs]' in args
        assert install[0].method == PIP

        args, kwargs = run.call_args_list[1]
        assert 'two/setup.py' in args
        assert 'install' in args
        assert install[1].method == SETUPTOOLS

        args, kwargs = run.call_args_list[2]
        assert 'install' in args
        assert '-r' in args
        assert 'three.txt' in args

    @patch('readthedocs.doc_builder.environments.BuildEnvironment.run')
    def test_system_packages(self, run, checkout_path, tmpdir):
        checkout_path.return_value = str(tmpdir)
        self.create_config_file(
            tmpdir,
            {
                'python': {
                    'system_packages': True,
                }
            }
        )

        update_docs = self.get_update_docs_task()
        config = update_docs.config

        python_env = Virtualenv(
            version=self.version,
            build_env=update_docs.build_env,
            config=config
        )
        update_docs.python_env = python_env
        update_docs.python_env.setup_base()

        args, kwargs = run.call_args

        assert '--system-site-packages' in args
        assert config.python.use_system_site_packages

    @pytest.mark.parametrize('value,result',
                             [('html', 'sphinx'),
                              ('htmldir', 'sphinx_htmldir'),
                              ('singlehtml', 'sphinx_singlehtml')])
    @patch('readthedocs.projects.tasks.get_builder_class')
    def test_sphinx_builder(
            self, get_builder_class, checkout_path, value, result, tmpdir):
        checkout_path.return_value = str(tmpdir)
        self.create_config_file(tmpdir, {'sphinx': {'builder': value}})

        self.project.documentation_type = result
        self.project.save()

        update_docs = self.get_update_docs_task()
        update_docs.build_docs_html()

        get_builder_class.assert_called_with(result)

    @pytest.mark.skip(
        'This test is not compatible with the new validation around doctype.')
    @patch('readthedocs.projects.tasks.get_builder_class')
    def test_sphinx_builder_default(
            self, get_builder_class, checkout_path, tmpdir):
        checkout_path.return_value = str(tmpdir)
        self.create_config_file(tmpdir, {})

        self.project.documentation_type = 'mkdocs'
        self.project.save()

        update_docs = self.get_update_docs_task()
        update_docs.build_docs_html()

        get_builder_class.assert_called_with('sphinx')

    @patch('readthedocs.doc_builder.backends.sphinx.BaseSphinx.move')
    @patch('readthedocs.doc_builder.backends.sphinx.BaseSphinx.append_conf')
    @patch('readthedocs.doc_builder.backends.sphinx.BaseSphinx.run')
    def test_sphinx_configuration_default(
            self, run, append_conf, move, checkout_path, tmpdir):
        """Should be default to find a conf.py file."""
        checkout_path.return_value = str(tmpdir)

        apply_fs(tmpdir, {'conf.py': ''})
        self.create_config_file(tmpdir, {})
        self.project.conf_py_file = ''
        self.project.save()

        update_docs = self.get_update_docs_task()
        config = update_docs.config
        python_env = Virtualenv(
            version=self.version,
            build_env=update_docs.build_env,
            config=config
        )
        update_docs.python_env = python_env

        update_docs.build_docs_html()

        args, kwargs = run.call_args
        assert kwargs['cwd'] == str(tmpdir)
        append_conf.assert_called_once()
        move.assert_called_once()

    @patch('readthedocs.doc_builder.backends.sphinx.BaseSphinx.move')
    @patch('readthedocs.doc_builder.backends.sphinx.BaseSphinx.append_conf')
    @patch('readthedocs.doc_builder.backends.sphinx.BaseSphinx.run')
    def test_sphinx_configuration_default(
            self, run, append_conf, move, checkout_path, tmpdir):
        """Should be default to find a conf.py file."""
        checkout_path.return_value = str(tmpdir)

        apply_fs(tmpdir, {'conf.py': ''})
        self.create_config_file(tmpdir, {})
        self.project.conf_py_file = ''
        self.project.save()

        update_docs = self.get_update_docs_task()
        config = update_docs.config
        python_env = Virtualenv(
            version=self.version,
            build_env=update_docs.build_env,
            config=config
        )
        update_docs.python_env = python_env

        update_docs.build_docs_html()

        args, kwargs = run.call_args
        assert kwargs['cwd'] == str(tmpdir)
        append_conf.assert_called_once()
        move.assert_called_once()

    @patch('readthedocs.doc_builder.backends.sphinx.BaseSphinx.move')
    @patch('readthedocs.doc_builder.backends.sphinx.BaseSphinx.append_conf')
    @patch('readthedocs.doc_builder.backends.sphinx.BaseSphinx.run')
    def test_sphinx_configuration(
            self, run, append_conf, move, checkout_path, tmpdir):
        checkout_path.return_value = str(tmpdir)
        apply_fs(tmpdir, {
            'conf.py': '',
            'docx': {
                'conf.py': '',
            },
        })
        self.create_config_file(
            tmpdir,
            {
                'sphinx': {
                    'configuration': 'docx/conf.py',
                },
            }
        )

        update_docs = self.get_update_docs_task()
        config = update_docs.config
        python_env = Virtualenv(
            version=self.version,
            build_env=update_docs.build_env,
            config=config
        )
        update_docs.python_env = python_env

        update_docs.build_docs_html()

        args, kwargs = run.call_args
        assert kwargs['cwd'] == path.join(str(tmpdir), 'docx')
        append_conf.assert_called_once()
        move.assert_called_once()

    @patch('readthedocs.doc_builder.backends.sphinx.BaseSphinx.move')
    @patch('readthedocs.doc_builder.backends.sphinx.BaseSphinx.append_conf')
    @patch('readthedocs.doc_builder.backends.sphinx.BaseSphinx.run')
    def test_sphinx_fail_on_warning(
            self, run, append_conf, move, checkout_path, tmpdir):
        checkout_path.return_value = str(tmpdir)
        apply_fs(tmpdir, {
            'docx': {
                'conf.py': '',
            },
        })
        self.create_config_file(
            tmpdir,
            {
                'sphinx': {
                    'configuration': 'docx/conf.py',
                    'fail_on_warning': True,
                },
            }
        )

        update_docs = self.get_update_docs_task()
        config = update_docs.config
        python_env = Virtualenv(
            version=self.version,
            build_env=update_docs.build_env,
            config=config
        )
        update_docs.python_env = python_env

        update_docs.build_docs_html()

        args, kwargs = run.call_args
        assert '-W' in args
        append_conf.assert_called_once()
        move.assert_called_once()

    @patch('readthedocs.doc_builder.backends.mkdocs.BaseMkdocs.move')
    @patch('readthedocs.doc_builder.backends.mkdocs.BaseMkdocs.append_conf')
    @patch('readthedocs.doc_builder.backends.mkdocs.BaseMkdocs.run')
    def test_mkdocs_configuration(
            self, run, append_conf, move, checkout_path, tmpdir):
        checkout_path.return_value = str(tmpdir)
        apply_fs(tmpdir, {
            'mkdocs.yml': '',
            'docx': {
                'mkdocs.yml': '',
            },
        })
        self.create_config_file(
            tmpdir,
            {
                'mkdocs': {
                    'configuration': 'docx/mkdocs.yml',
                },
            }
        )
        self.project.documentation_type = 'mkdocs'
        self.project.save()

        update_docs = self.get_update_docs_task()
        config = update_docs.config
        python_env = Virtualenv(
            version=self.version,
            build_env=update_docs.build_env,
            config=config
        )
        update_docs.python_env = python_env

        update_docs.build_docs_html()

        args, kwargs = run.call_args
        assert '--config-file' in args
        assert path.join(str(tmpdir), 'docx/mkdocs.yml') in args
        append_conf.assert_called_once()
        move.assert_called_once()

    @patch('readthedocs.doc_builder.backends.mkdocs.BaseMkdocs.move')
    @patch('readthedocs.doc_builder.backends.mkdocs.BaseMkdocs.append_conf')
    @patch('readthedocs.doc_builder.backends.mkdocs.BaseMkdocs.run')
    def test_mkdocs_fail_on_warning(
            self, run, append_conf, move, checkout_path, tmpdir):
        checkout_path.return_value = str(tmpdir)
        apply_fs(tmpdir, {
            'docx': {
                'mkdocs.yml': '',
            },
        })
        self.create_config_file(
            tmpdir,
            {
                'mkdocs': {
                    'configuration': 'docx/mkdocs.yml',
                    'fail_on_warning': True,
                },
            }
        )
        self.project.documentation_type = 'mkdocs'
        self.project.save()

        update_docs = self.get_update_docs_task()
        config = update_docs.config
        python_env = Virtualenv(
            version=self.version,
            build_env=update_docs.build_env,
            config=config
        )
        update_docs.python_env = python_env

        update_docs.build_docs_html()

        args, kwargs = run.call_args
        assert '--strict' in args
        append_conf.assert_called_once()
        move.assert_called_once()

    @pytest.mark.parametrize('value,expected', [(ALL, ['one', 'two', 'three']),
                                                (['one', 'two'], ['one', 'two'])])
    @patch('readthedocs.vcs_support.backends.git.Backend.checkout_submodules')
    def test_submodules_include(self, checkout_submodules,
                                checkout_path, tmpdir, value, expected):
        checkout_path.return_value = str(tmpdir)
        self.create_config_file(
            tmpdir,
            {
                'submodules': {
                    'include': value,
                },
            }
        )

        git_repo = make_git_repo(str(tmpdir))
        create_git_submodule(git_repo, 'one')
        create_git_submodule(git_repo, 'two')
        create_git_submodule(git_repo, 'three')

        update_docs = self.get_update_docs_task()
        checkout_path.return_value = git_repo
        update_docs.additional_vcs_operations()

        args, kwargs = checkout_submodules.call_args
        assert set(args[0]) == set(expected)
        assert update_docs.config.submodules.recursive is False

    @patch('readthedocs.vcs_support.backends.git.Backend.checkout_submodules')
    def test_submodules_exclude(self, checkout_submodules,
                                checkout_path, tmpdir):
        checkout_path.return_value = str(tmpdir)
        self.create_config_file(
            tmpdir,
            {
                'submodules': {
                    'exclude': ['one'],
                    'recursive': True,
                },
            }
        )

        git_repo = make_git_repo(str(tmpdir))
        create_git_submodule(git_repo, 'one')
        create_git_submodule(git_repo, 'two')
        create_git_submodule(git_repo, 'three')

        update_docs = self.get_update_docs_task()
        checkout_path.return_value = git_repo
        update_docs.additional_vcs_operations()

        args, kwargs = checkout_submodules.call_args
        assert set(args[0]) == {'two', 'three'}
        assert update_docs.config.submodules.recursive is True

    @patch('readthedocs.vcs_support.backends.git.Backend.checkout_submodules')
    def test_submodules_exclude_all(self, checkout_submodules,
                                    checkout_path, tmpdir):
        checkout_path.return_value = str(tmpdir)
        self.create_config_file(
            tmpdir,
            {
                'submodules': {
                    'exclude': ALL,
                    'recursive': True,
                },
            }
        )

        git_repo = make_git_repo(str(tmpdir))
        create_git_submodule(git_repo, 'one')
        create_git_submodule(git_repo, 'two')
        create_git_submodule(git_repo, 'three')

        update_docs = self.get_update_docs_task()
        checkout_path.return_value = git_repo
        update_docs.additional_vcs_operations()

        checkout_submodules.assert_not_called()

    @patch('readthedocs.vcs_support.backends.git.Backend.checkout_submodules')
    def test_submodules_default_exclude_all(self, checkout_submodules,
                                            checkout_path, tmpdir):

        checkout_path.return_value = str(tmpdir)
        self.create_config_file(
            tmpdir,
            {}
        )

        git_repo = make_git_repo(str(tmpdir))
        create_git_submodule(git_repo, 'one')
        create_git_submodule(git_repo, 'two')
        create_git_submodule(git_repo, 'three')

        update_docs = self.get_update_docs_task()
        checkout_path.return_value = git_repo
        update_docs.additional_vcs_operations()

        checkout_submodules.assert_not_called()<|MERGE_RESOLUTION|>--- conflicted
+++ resolved
@@ -18,19 +18,14 @@
 from mock import MagicMock, PropertyMock, patch
 
 from readthedocs.builds.models import Version
-<<<<<<< HEAD
 from readthedocs.config import (
     ALL,
     PIP,
     SETUPTOOLS,
     BuildConfigV1,
     InvalidConfig,
-    ProjectConfig,
 )
 from readthedocs.config.models import PythonInstallRequirements
-=======
-from readthedocs.config import ALL, BuildConfigV1, InvalidConfig
->>>>>>> 4fa27460
 from readthedocs.config.tests.utils import apply_fs
 from readthedocs.doc_builder.config import load_yaml_config
 from readthedocs.doc_builder.environments import LocalBuildEnvironment
